# Main CI/CD pipeline
default:
  retry: 0  # job is not retried if failed
  interruptible: true  # by default jobs should be canceled when a newer pipeline starts before jobs complete

variables:
  PRIMARY_SUFFIX_ARTIFACTS: _linux_3.9_latest_reqs

stages:
  - test    # when pushing on a branch only
  - deploy  # when pushing on a branch: publish coverage pages; when pushing a tag: try to release

workflow:
  rules:
    - if: $CI_PIPELINE_SOURCE != "push"
      when: never
    - if: $CI_COMMIT_TAG
    - if: $CI_COMMIT_BRANCH

# Check env & self-update conda before anything
.update_conda:
  stage: .pre
  retry: 1
  script:
    - '[[ "$CI_DEBUG" == "1" ]] && env || true'
    - source $HOME/miniconda3/etc/profile.d/conda.sh
    - conda update --yes conda
    - '[[ "$CI_DEBUG" == "1" ]] && conda info || true'

# Assign base job to different CI machines
update_conda_macos:
  extends: .update_conda
  tags:
    - macos
    - conda
  rules:
    - if: $CI_COMMIT_BRANCH  # job not needed for latter deploy jobs (executed on linux only)

update_conda_linux:
  extends: .update_conda
  tags:
    - linux
    - conda
  # leave this job for latter deploy jobs (executed on linux only & using conda)

check_repo:
  stage: .pre
  script:
    - for file in ci/check_*.sh; do bash "$file" || NOK=1; done
    - '[[ -z $NOK ]]'
  tags:
    - bash  # no matter macos or linux
  rules:
    - if: $CI_COMMIT_BRANCH  # job not needed for latter deploy jobs (executed on linux only)

# Base job for jobs looping on Python environment and testing different OS
.one_for_each_tested_python_env:
  parallel:
    matrix:
      # test on virtual envs with latest versions available complying with requirements
      - PYTHON_VERSION: ['3.8', '3.9', '3.10']
        CI_RUNNER_TAG: ['macos', 'linux']
        PKG_REQS_MODE: ['latest']
      # test on virtual envs with oldest versions supported for requirements (>=X.Y.Z --> ==X.Y.Z)
      - PYTHON_VERSION: ['3.8']
        CI_RUNNER_TAG: ['macos', 'linux']
        PKG_REQS_MODE: ['oldest']
  variables:
    CONDA_ENV_PATH: 'leaspy_envs/${CI_COMMIT_BRANCH}/${PYTHON_VERSION}_${PKG_REQS_MODE}_reqs'
    SUFFIX_ARTIFACTS: '_${CI_RUNNER_TAG}_${PYTHON_VERSION}_${PKG_REQS_MODE}_reqs'
  tags:
    - $CI_RUNNER_TAG  # new possibility since Gitlab Runner 14.1
    - conda
  rules:
    - if: $CI_COMMIT_BRANCH

# Create proper conda environments for tests
# TODO? for linux, use Python Docker images instead. (no need for conda...)
.create_and_activate_conda_env_before:
  before_script:
    - source $HOME/miniconda3/etc/profile.d/conda.sh
    - conda --version
    # use 'create --yes' to force re-creation of env if it already exists (instead of '|| true' that just continues if env already exists)
    - conda create --yes python=$PYTHON_VERSION --prefix $CONDA_ENV_PATH || true
    - conda activate $CONDA_ENV_PATH
    # when testing pipeline with oldest supported versions of dependencies, we modify in-place the requirements
    - '[[ "$PKG_REQS_MODE" == "oldest" ]] && sed -i.bak -E "s/>=/==/g" requirements.txt || true'
    # when testing with our MacOS 10.12 CI machine we force not using a Pillow version that dropped support for this architecture
    - '[[ "$CI_RUNNER_TAG" == "macos" ]] && echo "Pillow!=9.1.0" >> requirements.txt || true'
    # TODO? use conda install --update-all --file ... instead of pip install?
    - pip install -U -r requirements.txt
    - pip install -U -r requirements_dev.txt
    # we restore official requirements to prevent in any conflict with other environments
    - '[[ "$PKG_REQS_MODE" == "oldest" ]] && mv requirements.txt{.bak,} || true'

# ALWAYS delete the created conda environment since otherwise there is quickly no space left on CI machines
# delete the conda env just after test so that space is not wasted too long for concurrent pipelines
.remove_conda_env_after:
  after_script:
<<<<<<< HEAD
    - conda env remove --yes --prefix $CONDA_ENV_PATH
=======
    - source $HOME/miniconda3/etc/profile.d/conda.sh
    - conda env remove --yes --name $CONDA_ENV_NAME
>>>>>>> f3c4ee1e

# Run the whole test suite and report results
tests:
  stage: test
  extends:
    - .one_for_each_tested_python_env
    - .create_and_activate_conda_env_before
    - .remove_conda_env_after
  retry: 1  # retry once, especially for conda env creation / removal (not tests themselves...)
  variables:
    COVERAGE_HTML_REPORT_TITLE_SUB: 's#^title = Leaspy - (.+)$$#title = Leaspy :: ${CI_COMMIT_BRANCH} - \1 (Python ${PYTHON_VERSION})#'
  script:
    - python --version
    - pip freeze
    # Customize the title of code coverage HTML report
    - sed -i.bak -E "$COVERAGE_HTML_REPORT_TITLE_SUB" .coveragerc
    - pytest --cov --cov-context=test --cov-report=html:htmlcov${SUFFIX_ARTIFACTS} --cov-report=xml:coverage${SUFFIX_ARTIFACTS}.xml --cov-report=term --junitxml=tests${SUFFIX_ARTIFACTS}.xml tests/
    # Restore back coverage config for chaining jobs if needed
    - mv .coveragerc{.bak,}
  coverage: '/^TOTAL(?:\s+.*){2}\s+(\d+(?:\.\d+)?\%)$/'
  artifacts:
    when: always  # to import reports even if failed
    paths:
      # for people to browse if they want (in addition to Gitlab tool)
      - htmlcov${SUFFIX_ARTIFACTS}/
    reports:
      # these reports will be directly integrated to Gitlab (MR)
      coverage_report:
        coverage_format: cobertura
        path: coverage${SUFFIX_ARTIFACTS}.xml
      junit: tests${SUFFIX_ARTIFACTS}.xml

# Deploy coverage pages
pages:
  stage: deploy
  retry: 1 # may fail due to Gitlab, retry
  rules:
    - if: $CI_COMMIT_BRANCH # == $CI_DEFAULT_BRANCH
  tags:
    - shell  # arbitrary choice...
  dependencies:
    - tests
  script:
    - mkdir -p public #/coverage/
    # Only publish the Python 3.9 HTML code coverage report (upload in `coverage` top folder since it would always be overwritten anyway)
    - mv htmlcov${PRIMARY_SUFFIX_ARTIFACTS} public/coverage #/$CI_COMMIT_BRANCH
  artifacts:
    paths:
      - public/

# Dynamically get the package metadata (especially the pkg version, as registered in the dedicated Python file)
# and store them as a dedicated .env file so they are accessible in later release jobs for conditional execution
prepare_metadata:
  stage: .pre
  rules:
    - if: $CI_COMMIT_TAG
  tags:
    - shell  # arbitrary choice as long as shell is supported
  variables:
    VERSION_PYTHON_FILE: leaspy/__init__.py
    VERSION_REGEX: "^__version__ = '(.+)'.*$"  # beware not to change quotes nor spacing between '=' in version file!
    VERSION_DEV_SUFFIX_REGEX: '[-_\.]?(dev|alpha|beta|pre|rc).*$'  # TODO? also handle case of ".post*" suffixed releases?
    PKG_METADATA_FILE: package.env
  script:
    - echo "TAG_WITHOUT_PREFIX=${CI_COMMIT_TAG#v}" > $PKG_METADATA_FILE
    - PKG_VERSION=$(sed -n -E "s/${VERSION_REGEX}/\1/p" $VERSION_PYTHON_FILE)
    - PKG_VERSION_WITHOUT_DEV_SUFFIX=$(echo $PKG_VERSION | sed -E "s/${VERSION_DEV_SUFFIX_REGEX}//")
    - echo "PKG_VERSION=$PKG_VERSION" >> $PKG_METADATA_FILE
    - echo "PKG_VERSION_WITHOUT_DEV_SUFFIX=$PKG_VERSION_WITHOUT_DEV_SUFFIX" >> $PKG_METADATA_FILE
    - cat $PKG_METADATA_FILE
  artifacts:
    reports:
      dotenv: $PKG_METADATA_FILE

# Code quality & static application security pipelines from Gitlab
include:
  # https://docs.gitlab.com/ee/user/project/merge_requests/code_quality.html
  - template: Code-Quality.gitlab-ci.yml
  # https://docs.gitlab.com/ee/user/application_security/sast/
  - template: Security/SAST.gitlab-ci.yml

code_quality:
  rules:
    - if: $CODE_QUALITY_DISABLED
      when: never
    - if: $CI_COMMIT_BRANCH  # not on tags...
  tags:
    # must have docker
    # but <!> if inside a Docker be sure to prevent Docker-in-Docker as it'd be extremely slow (reload of images every time...)
    # cf. https://docs.gitlab.com/ee/user/project/merge_requests/code_quality.html#set-up-a-private-runner-for-code-quality-without-docker-in-docker
    - with-docker
  services: []  # shut off Docker-in-Docker

sast:
  variables:
    SAST_EXCLUDED_ANALYZERS: eslint  # some js in browser...
    SAST_EXCLUDED_PATHS: 'build, ci, dist, docs, tests' # browser, example
  tags:
    - docker
  needs: []  # no dependencies (docker execution)

# Trigger child pipeline for conditional release jobs
releases:
  stage: deploy
  rules:
    - if: $CI_COMMIT_TAG
  needs: # `dependencies` is not implemented for trigger jobs (cf. https://docs.gitlab.com/ee/ci/pipelines/multi_project_pipelines.html#trigger-job-configuration-keywords)
    # needed to recover the env variables dynamically loaded before and propagate them to child pipeline
    - prepare_metadata
    # also wait for this one to continue, even if no artifacts needed here unlike first dependency
    - update_conda_linux
  variables:
    # we have to explicitly (re)define variables (reloaded from dotenv) we want to propage to child pipeline here
    TAG_WITHOUT_PREFIX: $TAG_WITHOUT_PREFIX
    PKG_VERSION: $PKG_VERSION
    PKG_VERSION_WITHOUT_DEV_SUFFIX: $PKG_VERSION_WITHOUT_DEV_SUFFIX
  trigger:
    include: ci/releases.gitlab-ci.yml
    strategy: depend<|MERGE_RESOLUTION|>--- conflicted
+++ resolved
@@ -97,12 +97,8 @@
 # delete the conda env just after test so that space is not wasted too long for concurrent pipelines
 .remove_conda_env_after:
   after_script:
-<<<<<<< HEAD
-    - conda env remove --yes --prefix $CONDA_ENV_PATH
-=======
     - source $HOME/miniconda3/etc/profile.d/conda.sh
     - conda env remove --yes --name $CONDA_ENV_NAME
->>>>>>> f3c4ee1e
 
 # Run the whole test suite and report results
 tests:
