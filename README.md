--- conflicted
+++ resolved
@@ -65,13 +65,8 @@
 - **Mathematical framework**: *A Bayesian mixed-effects model to learn trajectories of changes from repeated manifold-valued observations*. Jean-Baptiste Schiratti, Stéphanie Allassonnière, Olivier Colliot, and Stanley Durrleman.  The Journal of Machine Learning Research, 18:1–33, December 2017. [Open Access PDF](https: //hal.archives-ouvertes.fr/hal-01540367).
 - **Application to imaging data**: *Statistical learning of spatiotemporal patterns from longitudinal manifold-valued networks*. I. Koval, J.-B. Schiratti, A. Routier, M. Bacci, O. Colliot, S. Allassonnière and S. Durrleman. MICCAI, September 2017. [Open Access PDF](https://arxiv.org/pdf/1709.08491.pdf)
 - **Application to imaging data**: *Spatiotemporal Propagation of the Cortical Atrophy: Population and Individual Patterns*. Igor Koval, Jean-Baptiste Schiratti, Alexandre Routier, Michael Bacci, Olivier Colliot, Stéphanie Allassonnière, and Stanley Durrleman. Front Neurol. 2018 May 4;9:235. Open Access PDF
-<<<<<<< HEAD
-- **Application to data with missing values**: *Learning disease progression models with longitudinal data and missing values*. R. Couronne, M. Vidailhet, JC. Corvol, S. Lehéricy, S. Durrleman
-- **Intensive application for Alzheimer's Disease progression**: *Simulating Alzheimer’s disease progression with personalised digital brain models*, I. Koval, A. Bone, M. Louis, S. Bottani, A. Marcoux, J. Samper-Gonzalez, N. Burgos, B. Charlier, A. Bertrand, S. Epelbaum, O. Colliot, S. Allassonniere & S. Durrleman, Under review [Open Access PDF](https://hal.inria.fr/hal-01964821/file/SimulatingAlzheimer_low_resolution%20%281%29.pdf)
-=======
 - **Application to data with missing values**: *Learning disease progression models with longitudinal data and missing values*. R. Couronne, M. Vidailhet, JC. Corvol, S. Lehéricy, S. Durrleman. ISBI, April 2019. [Open Access PDF](https://hal.archives-ouvertes.fr/hal-02091571v2/document)
 - **Intensive application for Alzheimer's Disease progression**: *AD Course Map charts Alzheimer's disease progression*, I. Koval, A. Bone, M. Louis, S. Bottani, A. Marcoux, J. Samper-Gonzalez, N. Burgos, B. Charlier, A. Bertrand, S. Epelbaum, O. Colliot, S. Allassonniere & S. Durrleman, Under review [Open Access PDF](https://hal.inria.fr/hal-01964821/document)
->>>>>>> 2d14372f
 - www.digital-brain.org: website related to the application of the model for Alzheimer's disease
 
 ## Supported features
