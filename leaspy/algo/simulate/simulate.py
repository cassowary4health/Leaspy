import numpy as np
import pandas as pd
import torch
from scipy import stats
from sklearn import mixture
from sklearn.preprocessing import StandardScaler

from leaspy.algo.abstract_algo import AbstractAlgo
from leaspy.io.data.data import Data
from leaspy.io.data.dataset import Dataset
from leaspy.io.outputs.result import Result


class SimulationAlgorithm(AbstractAlgo):
    r"""
    To simulate new data given existing one by learning the individual parameters joined distribution.

    You can choose to only learn the distribution of a group of patient. To do so, choose the cofactor and the cofactor
    state of the wanted patient in the settings. Exemple - For Alzheimer patient, you can load a genetic cofactor
    informative of the APOE4 carriers. Choose cofactor 'genetic' and cofactor_state 'APOE4' to simulate only
    APOE4 carriers.

    Attributes
    ----------
    algo_parameters : dict
        Contains the algorithm's parameters.
    bandwidth_method : float or str or callable, optional
        Bandwidth argument used in scipy.stats.gaussian_kde in order to learn the patients' distribution.
    cofactor : str, optional (default = None)
        The cofactor used to select the wanted group of patients (ex - 'genes'). It must correspond to an existing
        cofactor in the attribute `Data` of the input `result` of the ``run`` method. See ``SimulationAlgorithm.run``
        documentation.
    cofactor_state : str, optional (default None)
        The cofactor state used to select the  wanted group of patients (ex - 'APOE4'). It must correspond to an
        existing cofactor state in the attribute `Data` of the input `result` of the ``run`` method. See
        ``SimulationAlgorithm.run`` documentation.
    features_bounds : bool or dict : [`str`, `float`, `float`], (default False)
        Specify if the scores of the generated subjects must be bounded. This parameter can express in two way:
        - `bool` : the bounds are the maximum and minimum scores observed in the ``results.data`` object.
        - `dict` : the user has to set the min and max bounds for every features. For example:
                    ``{'feature1': (score_min, score_max), 'feature2': (score_min, score_max), ...}``
    mean_number_of_visits : int (default 6)
        Average number of visits of the simulated patients.
        Examples - choose 5 => in average, a simulated patient will have 5 visits.
    name : ``"simulation"``
        Algorithm's name.
    noise : str or float or list or None, (default "default")
        Wanted level of gaussian noise in the generated scores.
            - Set to "default", the noise added to each feature score correspond to the reconstruction error for each
            feature (MSE on all visits, per feature).
            - Set noise to ``None`` will lead to patients having "perfect progression" of their scores, i.e.
            following exactly a logistic curve.
            - Set a float will add for each feature's scores a noise of standard deviation the given float.
            - Set a iterable will add for the feature j a noise of standard deviation noise[j]. Then, noise must be
            of length the number of features' scores.
    number_of_subjects : int
        Number of subject to simulate.
    reparametrized_age_bounds : list [float], optional (default None), length = 2
        Set the minimum and maximum age of the generated reparametrized subjects' ages. See Notes section.
        Example - reparametrized_age_bounds = (65, 70)
    seed : int
        Used by numpy.random & torch.random for reproducibility.
    sources_method : str, {'full_kde', 'normal_sources'}
        - ``"full_kde"`` : the sources are also learned with the gaussian kernel density estimation.
        - ``"normal_sources"`` : the sources are generated as multivariate normal distribution linked with the other
        individual parameters.
    std_number_of_visits : int
        Standard deviation used into the generation of the number of visits per simulated patient.

    Methods
    -------
    run(model, individual_parameters, data)
        Run the simulation of new patients for some given leaspy model, individual parameters and data.

    Notes
    -----
    One can choose to set the interval of the reparametrized baseline age of the simulated subjects. By doing so, the
    baseline age are no more jointly learned with individual parameters. Instead, the baseline ages are derived from
    the simulated individual parameters and the reparametrized baseline age which is sample from an uniform distribution
    in the set interval.

    By definition, the relation between age and reparametrized age is:

    .. math:: \psi_i (t) = e^{\xi_i} (t - \tau_i) + \bar{\tau}

    with :math:`t` the real age, :math:`\psi_i (t)` the reparametrized age, :math:`\xi_i` the individual
    log-acceleration parameter, :math:`\tau_i` the individual time-shift parameter and :math:`\bar{\tau}` the mean
    conversion age derivated by the `model` object.
    """

    def __init__(self, settings):
        """
        Process initializer function that is called by Leaspy().simulate.

        Parameters
        ----------
        settings : leaspy.io.settings.algorithm_settings.AlgorithmSettings
            Set the class attributes.

        Raises
        ------
        ValueError
            If ``settings.parameters['sources_method']`` is not one of the two option allowed -
            "full_kde" or "normal_sources".
        TypeError
            If the type of ``settings.parameters['features_bounds']`` is not `bool` or `dict`.
        """
        super().__init__()

        # TODO: put it in abstract_algo + add settings=None in AbstractAlgo __init__ method
        self.algo_parameters = settings.parameters
        self.name = settings.name
        self.seed = settings.seed
        self.get_sources = None  # instantiate in run, depend if model is univariate

        self._initialize_seed(self.seed)

        self.density = settings.parameters['density']
        self.bandwidth_method = settings.parameters['bandwidth_method']
        self.n_components = settings.parameters['n_components']
        self.cofactor = settings.parameters['cofactor']
        # TODO: check that the loaded cofactors are converted into strings!
        self.cofactor_state = settings.parameters['cofactor_state']
        self.features_bounds = settings.parameters['features_bounds']
        self.mean_number_of_visits = settings.parameters['mean_number_of_visits']
        self.noise = settings.parameters['noise']
        self.result_noise = None
        self.number_of_subjects = settings.parameters['number_of_subjects']
        self.reparametrized_age_bounds = settings.parameters['reparametrized_age_bounds']
        self.sources_method = settings.parameters['sources_method']
        self.std_number_of_visits = settings.parameters['std_number_of_visits']
        self.prefix = settings.parameters['prefix']

        self._timepoints_generator_option = {'states': None, 'proba': None}

        if self.density == "gmm":
            self.sources_method =="gmm"

        if self.sources_method not in ("full_kde", "normal_sources", "gmm", "bgmm"):
            raise ValueError('The "sources_method" parameter must be "full_kde" or "normal_sources"!')

        if type(self.features_bounds) not in [bool, dict]:
            raise TypeError('The type of the "features_bounds" parameter must be %s or %s, not %s!'
                            % (str(bool), str(dict), str(type(self.features_bounds))))

        if self.reparametrized_age_bounds and (len(self.reparametrized_age_bounds) != 2):
            raise ValueError("The parameter 'reparametrized_age_bounds' must contain exactly two elements, "
                             "its lower bound and its upper bound. You gave {0}".format(self.reparametrized_age_bounds))

    def _check_cofactors(self, data):
        """
        Check the value.

        Parameters
        ----------
        data : leaspy.io.data.data.Data
            Contains the cofactors and cofactors' states.

        Raises
        ------
        ValueError
            Raised if the parameters "cofactor" and "cofactor_state" do not receive a valid value.
        """
        def reformat_str(string, replace=True):
            result = string.replace('[', "").replace(']', "")
            if replace:
                result = result.replace(',', " or")
            return result

        cofactors = {}
        for ind in data.individuals.values():
            if bool(ind.cofactors):
                for key, val in ind.cofactors.items():
                    if key in cofactors.keys():
                        cofactors[key] += [val]
                    else:
                        cofactors[key] = [val]
        for key, val in cofactors.items():
            cofactors[key] = np.unique(val)

        if self.cofactor not in cofactors.keys():
            raise ValueError('The input "cofactor" parameter %s does not correspond to any cofactor in your data! '
                             'The available cofactor(s) are %s.'
                             % (self.cofactor, reformat_str(str(list(cofactors.keys())))))
        if self.cofactor_state not in cofactors[self.cofactor]:
            raise ValueError('The input "cofactor_state" parameter "%s" does not correspond to any cofactor state'
                             ' in your data! The available cofactor states for "%s" are %s.'
                             % (self.cofactor_state, self.cofactor, reformat_str(str(cofactors[self.cofactor]))))

    @staticmethod
    def _get_mean_and_covariance_matrix(m):
        """
        Compute the empirical mean and covariance matrix of the input. Twice faster than `numpy.cov`.

        Parameters
        ----------
        m : torch.Tensor, shape = (n_individual_parameters, n_subjects)
            Input matrix - one row per individual parameter distribution (xi, tau etc).

        Returns
        -------
        mean : torch.Tensor
            Mean by variable, shape = (n_individual_parameters,).
        covariance :  torch.Tensor
            Covariance matrix, shape = (n_individual_parameters, n_individual_parameters).
        """
        m_exp = torch.mean(m, dim=0)
        x = m - m_exp[None, :]
        cov = 1 / (x.size(0) - 1) * x.t() @ x
        return m_exp, cov

    @staticmethod
    def _sample_sources(bl, tau, xi, source_dimension, df_mean, df_cov):
        """
        Simulate individual sources given baseline age bl, time-shift tau, log-acceleration xi & sources dimension.

        Parameters
        ----------
        bl : float
            Baseline age of the simulated patient.
        tau : float
            Time-shift of the simulated patient.
        xi : float
            Log-acceleration of the simulated patient.
        source_dimension : int
            Sources' dimension of the simulated patient.
        df_mean : torch.Tensor, shape = (n_individual_parameters,)
            Mean values per individual parameter type (bl_mean, tau_mean, xi_mean & sources_means) (1-dimensional).
        df_cov : torch.Tensor, shape = (n_individual_parameters, n_individual_parameters)
            Empirical covariance matrix of the individual parameters (2-dimensional).

        Returns
        -------
        torch.Tensor
            Sources of the simulated patient, shape = (n_sources, ).
        """
        x_1 = torch.tensor([bl, tau, xi], dtype=torch.float32)

        mu_1 = df_mean[:3].clone()
        mu_2 = df_mean[3:].clone()

        sigma_11 = df_cov.narrow(0, 0, 3).narrow(1, 0, 3).clone()
        sigma_22 = df_cov.narrow(0, 3, source_dimension).narrow(1, 3, source_dimension).clone()
        sigma_12 = df_cov.narrow(0, 3, source_dimension).narrow(1, 0, 3).clone()

        mean_cond = mu_2 + sigma_12 @ sigma_11.inverse() @ (x_1 - mu_1)
        cov_cond = sigma_22 - sigma_12 @ sigma_11.inverse() @ sigma_12.transpose(0, -1)

        return torch.distributions.multivariate_normal.MultivariateNormal(mean_cond, cov_cond).sample()

    def _get_number_of_visits(self):
        """
        Simulate number of visits for a new simulated patient based of attributes 'mean_number_of_visits' &
        'std_number_of_visits'.

        Returns
        -------
        number_of_visits : int
            Number of visits.
        """
        # Generate a number of visit around the mean_number_of_visits
        number_of_visits = int(self.mean_number_of_visits)
        if self.mean_number_of_visits != 0:
            number_of_visits += int(torch.normal(torch.tensor(0., dtype=torch.float32),
                                                 torch.tensor(self.std_number_of_visits, dtype=torch.float32)).item())
        return number_of_visits

    def _get_features_bounds(self, results_object):
        """
        Get the bound of the baseline scores of the generated patients. Each generated patient whose baseline is outside
        these bounds are discarded.

        Parameters
        ----------
        results_object : leaspy.io.outputs.result.Result

        Returns
        -------
        features_min : numpy.ndarray
            Lowest score allowed per feature - sorted accordingly to the features in ``result.data.headers``.
        features_max : numpy.ndarray
            Highest score allowed per feature - sorted accordingly to the features in ``result.data.headers``.
        """
        features_min = np.zeros(len(results_object.data.headers))
        features_max = np.ones(len(results_object.data.headers))
        if type(self.features_bounds) is dict:
            assert results_object.data.headers == list(self.features_bounds.keys()), \
                'The keys of your input "features_bounds" do not match the headers of your data!' \
                + '\nThe data headers - %s' % str(results_object.data.headers) \
                + '\nYour "features_bounds" input - %s' % str(list(self.features_bounds.keys()))
            for i, key in enumerate(results_object.data.headers):
                features_min[i] = self.features_bounds[key][0]
                features_max[i] = self.features_bounds[key][1]
            return features_min, features_max
        else:
            df_scores = results_object.data.to_dataframe().groupby('ID').first()
            return df_scores.iloc[:, 1:].min().values, df_scores.iloc[:, 1:].max().values

    def _get_timepoints(self, bl):
        """
        Generate the time points of a subject given his baseline age.

        Parameters
        ----------
        bl : float
            The subject's baseline age.

        Returns
        -------
        ages : `list` [`float`]
            Contains the subject's time points.
        """
        number_of_visits = self._get_number_of_visits()
        #ages = [bl]
        #while len(ages) < number_of_visits:
        #    ages.append(ages[-1] + self._generate_delta_t())

        deltas = [0.125, 0.25, 0.25, 0.25, 0.25, 0.5, 0.5, 0.5, 0.5,
         0.5, 0.5, 0.5, 0.5, 1., 1., 1.]

        deltas_from_bl = [0., 0.125, 0.375, 0.625, 0.875, 1.125, 1.625, 2.125, 2.625,
       3.125, 3.625, 4.125, 4.625, 5.125, 6.125, 7.125, 8.125]

        ages = bl+np.array(deltas_from_bl)

        ages = ages[:number_of_visits]

        return ages

    def _set_timepoints_generator(self, serie_time):
        """
        Set parameters for the `_generate_delta_t` method.

        Parameters
        ----------
        serie_time: pandas.Series
            Contains the ID in index and TIME as values.
        """
        idx_list = serie_time.index.unique()

        # ---- Get distributions of time's interval between visits
        delta_t_between_visit = []
        for idx in idx_list:
            tmp = serie_time.loc[idx]
            for i in range(tmp.shape[0] - 1):
                delta_t_between_visit.append((idx, round(tmp.iloc[i+1] - tmp.iloc[i], 1)))

        # ---- Set time interval & proba to sample them
        delta_t_df = pd.DataFrame(data=delta_t_between_visit, columns=['ID', 'DELTA_TIME'])
        delta_t_counts = delta_t_df['DELTA_TIME'].value_counts()
        self._timepoints_generator_option['states'] = delta_t_counts.index
        self._timepoints_generator_option['proba'] = delta_t_counts.values / delta_t_counts.values.sum()

    def _generate_delta_t(self):
        return np.random.choice(self._timepoints_generator_option['states'],
                                p=self._timepoints_generator_option['proba'])

    def _get_noise_generator(self, model, results):
        """
        Compute the level of L2 error per feature and return a noise generator or size n_features.

        Parameters
        ----------
        model : leaspy.models.abstract_model.AbstractModel
            Subclass object of AbstractModel.
        results : leaspy.io.outputs.result.Result
            Object containing the computed individual parameters.

        Returns
        -------
        torch.distributions.Normal or None
            A gaussian noise generator. If self.noise is None, the function returns None.

        Raises
        ------
        ValueError
            If the attribute self.noise is an iterable of float of a length different than the number of features.
        """
        if self.noise is not None:
            if self.noise == "default":
                dataset = Dataset(results.data)
                squared_diff_per_ft = model.compute_sum_squared_per_ft_tensorized(
                    dataset, results.individual_parameters).sum(dim=0)
                noise = torch.sqrt(squared_diff_per_ft / dataset.n_observations_per_ft.float())
            else:
                if hasattr(self.noise, '__len__'):
                    if len(self.noise) != len(results.data.headers):
                        raise ValueError("The attribute 'noise' you gave is {}. If you want to specify the level of"
                                         " noise for each feature score, you must give an iterable object of size "
                                         "the number of features, here {}.".format(self.noise,
                                                                                   len(results.data.headers)))
                noise = torch.tensor(self.noise, dtype=torch.float32)
            self.result_noise = noise
            return torch.distributions.Normal(loc=0., scale=noise)  # diagonal noise (per feature)

    @staticmethod
    def _get_reparametrized_age(timepoints, tau, xi, tau_mean):
        """
        Returns the subjects' reparametrized ages.

        Parameters
        ----------
        timepoints : np.ndarray, shape = (n_subjects,)
            Real ages of the subjects.
        tau : np.ndarray, shape = (n_subjects,)
            Individual time-shifts.
        xi : np.ndarray, shape = (n_subjects,)
            Individual log-acceleration.
        tau_mean : float
            The mean conversion age derivated by the model.

        Returns
        -------
        np.ndarray, shape = (n_subjects,)
        """
        return np.exp(xi) * (timepoints - tau) + tau_mean

    @staticmethod
    def _get_real_age(repam_ages, tau, xi, tau_mean):
        """
        Returns the subjects' real ages.

        Parameters
        ----------
        repam_ages : np.ndarray, shape = (n_subjects,)
            Reparametrized ages of the subjects.
        tau : np.ndarray, shape = (n_subjects,)
            Individual time-shifts.
        xi : np.ndarray, shape = (n_subjects,)
            Individual log-acceleration.
        tau_mean : float
            The mean conversion age derivated by the model.

        Returns
        -------
        np.ndarray, shape = (n_subjects,)
        """
        return np.exp(-xi) * (repam_ages - tau_mean) + tau

    def _simulate_individual_parameters(self, model, number_of_simulated_subjects, kernel, ss,
                                        df_mean, df_cov):
        """
        Compute the simulated individual parameters and timepoints.

        Parameters
        ----------
        model : leaspy.models.abstract_model.AbstractModel
            A subclass object of leaspy AbstractModel.
        number_of_simulated_subjects : int
        kernel : scipy.stats.gaussian_kde
        ss : sklearn.preprocessing.StandardScaler
        df_mean : torch.Tensor, shape = (n_individual_parameters,)
            Mean values per individual parameter type.
        df_cov : torch.Tensor, shape = (n_individual_parameters, n_individual_parameters)
            Empirical covariance matrix of the individual parameters.

        Returns
        -------
        simulated_parameters : dict [str, numpy.ndarray]
            Contains the simulated parameters.
        timepoints : `list` [float]
            Contains the ages of the subjects for all their visits - 2D list with one row per simulated subject.
        """
        if self.density == "kde":
            samples = kernel.resample(number_of_simulated_subjects).T
        elif self.density in ["gmm", "bgmm"]:
            samples = kernel.sample(number_of_simulated_subjects)[0]
        samples = ss.inverse_transform(samples)  # A np.ndarray of shape (n_subjects, n_features)

        # Transform reparametrized baseline age into baseline real age
        samples[:, 0] = self._get_real_age(repam_ages=samples[:, 0],
                                           tau=samples[:, 1],
                                           xi=samples[:, 2],
                                           tau_mean=model.parameters['tau_mean'].item())

        timepoints = list(map(self._get_timepoints, samples[:, 0]))
        # timempoints is a 2D list - one row per simulated subject

        simulated_parameters = {'tau': samples[:, 1], 'xi': samples[:, 2]}
        # xi & tau are 1D array - one value per simulated subject
<<<<<<< HEAD
        if self.get_sources:
            if self.sources_method in ["full_kde", "gmm"]:
=======
        if get_sources:
            if self.sources_method in ["full_kde", "gmm", "bgmm"]:
>>>>>>> 0a3eb5a2
                simulated_parameters['sources'] = samples[:, 3:]
            elif self.sources_method == "normal_sources":
                # Generate sources
                def simulate_sources(x: np.ndarray) -> np.ndarray:
                    return self._sample_sources(x[0], x[1], x[2], model.source_dimension, df_mean, df_cov).numpy()

                simulated_parameters['sources'] = np.apply_along_axis(simulate_sources, axis=1, arr=samples)
                # sources is np.ndarray of shape (n_subjects, n_sources)

        return simulated_parameters, timepoints

    @staticmethod
    def _simulate_subjects(simulated_parameters, timepoints, model, noise_generator):
        """
        Compute the simulated scores given the simulated individual parameters, timepoints & noise generator.

        Parameters
        ----------
        model : leaspy.models.abstract_model.AbstractModel
            A subclass object of leaspy AbstractModel.
        simulated_parameters : dict [str, numpy.ndarray]
            Contains the simulated parameters.
        timepoints : `list` [float]
            Contains the ages of the subjects for all their visits - 2D list with one row per simulated subject.
        noise_generator : torch.distributions.Normal or None
            A gaussian noise generator. If self.noise is None, the features' score are exactly the ones derived from
            the individual parameters by the model.

        Returns
        -------
        features_values : `list` [numpy.ndarray]
            Contains the scores of all the subjects for all their visits. Contains one entry per subject, each of
            them is a 2D-numpy.ndarray of shape n_visits x n_features.
        """
        features_values = []
        # TODO : parallelize this for loop
        for i in range(len(timepoints)):
            indiv_param = {key: val[i] for key, val in simulated_parameters.items()}
            if 'univariate' not in model.name:
                indiv_param['sources'] = indiv_param['sources'].tolist()
            observations = model.compute_individual_trajectory(timepoints[i], indiv_param)
            # Add the desired noise
            if noise_generator:
                observations += noise_generator.sample([observations.shape[1]]) # TODO: Raphaël? test won't pass with observations.shape[1] as you put
                # for logistic models only
                if 'logistic' in model.name:
                    observations = observations.clamp(0, 1)

            observations = observations.squeeze(0).detach().numpy()
            features_values.append(observations)

        return features_values

    @staticmethod
    def _get_bounded_subject(features_values, features_min, features_max):
        """
        Select the subject whose scores are within the features boundaries.

        Parameters
        ----------
        features_values : `list` [np.ndarray]
            Contains the scores of all the subjects of all their visits. Each element correspond to a simulated
            subject, these elements are of shape n_vists x n_features.
        features_min : np.ndarray
            Lowest score allowed per feature - sorted accordingly to the features in ``result.data.headers``.
        features_max : np.ndarray
            Highest score allowed per feature - sorted accordingly to the features in ``result.data.headers``.

        Returns
        -------
        indices_of_accepted_simulated_subjects : `list` [float]
        `list` [np.ndarray]
            Contains the scores of all the subjects whose scores are within the features boundaries.
        """

        def _test_subject(bl_score: float, features_min: np.array, features_max: np.array) -> bool:
            return all(features_min <= bl_score) & all(bl_score <= features_max)

        baseline_scores = np.array([scores[0] for scores in features_values])
        indices_of_accepted_simulated_subjects = [i for i, bl_score in enumerate(baseline_scores)
                                                  if _test_subject(bl_score, features_min, features_max)]
        return indices_of_accepted_simulated_subjects, [val for i, val in enumerate(features_values)
                                                        if i in indices_of_accepted_simulated_subjects]

    def run(self, model, individual_parameters, data):
        """
        Run simulation - learn joined distribution of patients' individual parameters and return a results object
        containing the simulated individual parameters and the simulated scores.

        Parameters
        ----------
        model : leaspy.models.abstract_model.AbstractModel
            Subclass object of AbstractModel. Model used to compute the population & individual parameters.
            It contains the population parameters.
        individual_parameters : leaspy.io.outputs.individual_parameters.IndividualParameters
            Object containing the computed individual parameters.

        Notes
        -----
        In simulation_settings, one can specify in the parameters the cofactor & cofactor_state. By doing so,
        one can simulate based only on the subject for the given cofactor & cofactor's state.

        By default, all the subject in results.data are used to estimate the joined distribution.

        Returns
        -------
        leaspy.io.outputs.result.Result
            Contains the simulated individual parameters & individual scores.
        """
        self.get_sources = ('univariate' not in model.name)

        _, dict_pytorch = individual_parameters.to_pytorch()
        results = Result(data, dict_pytorch)

        if self.cofactor is not None:
            self._check_cofactors(data)

        # --------- Get individual parameters & reparametrized baseline ages - for joined density estimation
        # Get individual parameters (optional - & the cofactor states)
        df_ind_param = results.get_dataframe_individual_parameters(cofactors=self.cofactor)
        if self.cofactor_state:
            # Select only subjects with the given cofactor state
            df_ind_param = df_ind_param[df_ind_param[self.cofactor] == self.cofactor_state]
            # Remove the cofactor column
            df_ind_param = df_ind_param.loc[:, df_ind_param.columns != self.cofactor_state]

        # Add the baseline ages
        df_ind_param = results.data.to_dataframe().groupby('ID').first()[['TIME']].join(df_ind_param, how='right')
        # At this point, df_ind_param.columns = ['TIME', 'tau', 'xi', 'sources_0', 'sources_1', ..., 'sources_n']

        distribution = df_ind_param.values
        # force order TIME tau xi
        distribution[:, 1] = df_ind_param['tau'].values
        distribution[:, 2] = df_ind_param['xi'].values
        # Transform baseline age into reparametrized baseline age
        distribution[:, 0] = self._get_reparametrized_age(timepoints=distribution[:, 0],
                                                          tau=distribution[:, 1],
                                                          xi=distribution[:, 2],
                                                          tau_mean=model.parameters['tau_mean'].item())

        # If constraints on baseline reparametrized age have been set
        # Select only the subjects who satisfy the constraints
        if self.reparametrized_age_bounds:
            distribution = np.array([ind for ind in distribution if
                                     min(self.reparametrized_age_bounds) < ind[0] < max(self.reparametrized_age_bounds)])

        # Get sources according the selected sources_method
        if self.get_sources & (self.sources_method == "normal_sources"):
            # Sources are not learned with a kernel density estimator
            distribution = distribution[:, :3]
            # Get mean by variable & covariance matrix
            # Needed to sample new sources from simulated bl, tau & xi
            df_mean, df_cov = self._get_mean_and_covariance_matrix(torch.from_numpy(df_ind_param.values))
        else:
            df_mean, df_cov = None, None

        # --------- Get joined density estimation of repam bl, tau, xi (and sources if the model is not univariate)
        # Normalize by variable then transpose to learn the joined distribution
        ss = StandardScaler()
        # fit_transform receive an numpy array of shape (n_samples, n_features)
        distribution = ss.fit_transform(distribution).T
        # gaussian_kde receive an numpy array of shape (n_features, n_samples)
        if self.density == "kde":
            kernel = stats.gaussian_kde(distribution, bw_method=self.bandwidth_method)
        elif self.density == "gmm":
            kernel = mixture.GaussianMixture(n_components=self.n_components, covariance_type='full').fit(distribution.T)
        elif self.density == "bgmm":
            kernel = mixture.BayesianGaussianMixture(n_components=self.n_components, covariance_type='full').fit(distribution.T)
        else:
            raise ValueError("Density method not known")

        # --------- Simulate new subjects - individual parameters, timepoints and features' scores
        if self.features_bounds:
            number_of_simulated_subjects = 10 * self.number_of_subjects
            # Simulate more subject in order to have enough of them after filtering in order to respect the bounds
        else:
            number_of_simulated_subjects = self.number_of_subjects

        # ---- Set timepoints generator
        serie_time = data.to_dataframe().set_index('ID')['TIME']
        self._set_timepoints_generator(serie_time)

        simulated_parameters, timepoints = self._simulate_individual_parameters(
            model, number_of_simulated_subjects, kernel, ss, df_mean, df_cov)

        noise_generator = self._get_noise_generator(model, results)

        features_values = self._simulate_subjects(simulated_parameters, timepoints, model, noise_generator)

        # --------- If one wants to select generated subjects based on their baseline scores
        if self.features_bounds:
            # Handle bounds on the generated features
            features_min, features_max = self._get_features_bounds(results)
            #  Test the boundary conditions & filter subjects with features' scores outside the bounds.
            indices_of_accepted_simulated_subjects, features_values = self._get_bounded_subject(
                features_values, features_min, features_max)
            for key, val in simulated_parameters.items():
                simulated_parameters[key] = val[indices_of_accepted_simulated_subjects]

            timepoints = [v for i, v in enumerate(timepoints) if i in indices_of_accepted_simulated_subjects]

            # If too much subjects have been discarded
            while len(features_values) < self.number_of_subjects:
                # Complete to attain the goal
                number_of_simulated_subjects *= self.number_of_subjects / len(indices_of_accepted_simulated_subjects)

                simulated_parameters_bis, timepoints_bis = self._simulate_individual_parameters(
                    model, number_of_simulated_subjects, kernel, ss, df_mean, df_cov)

                features_values_bis = self._simulate_subjects(simulated_parameters_bis, timepoints_bis,
                                                              model, noise_generator)

                #  Test the boundary conditions
                indices_of_accepted_simulated_subjects_bis, features_values_bis = self._get_bounded_subject(
                    features_values_bis, features_min, features_max)
                for key, val in simulated_parameters_bis.items():
                    simulated_parameters_bis[key] = val[indices_of_accepted_simulated_subjects_bis]
                timepoints_bis = [v for i, v in enumerate(timepoints_bis)
                                  if i in indices_of_accepted_simulated_subjects_bis]

                # Concatenate with previous generated subjects
                features_values += features_values_bis
                timepoints += timepoints_bis
                for key in simulated_parameters:
                    simulated_parameters[key] = np.concatenate(simulated_parameters[key],
                                                               simulated_parameters_bis[key])

        # --------- Take only the `number_of_simulated_subjects` first generated subjects
        n = self.number_of_subjects
        timepoints = timepoints[:n]
        for key, val in simulated_parameters.items():
            if key in ['tau', 'xi']:
                simulated_parameters[key] = torch.from_numpy(val).view(-1, 1)[:n]
            if key == 'sources':
                simulated_parameters[key] = torch.from_numpy(val)[:n]

        # --------- Give results
        indices = [self.prefix + '0' * (len(str(n)) - len(str(i))) + str(i) for i in range(1, n + 1)]
        # Ex - for 10 subjects, indices = ["Generated_subject_01", "Generated_subject_02", ..., "Generated_subject_10"]

        simulated_scores = Data.from_individuals(indices=indices,
                                                 timepoints=timepoints,
                                                 values=features_values,
                                                 headers=results.data.headers)
        return kernel, Result(data=simulated_scores,
                      individual_parameters=simulated_parameters,
                      noise_std=self.result_noise)<|MERGE_RESOLUTION|>--- conflicted
+++ resolved
@@ -478,13 +478,9 @@
 
         simulated_parameters = {'tau': samples[:, 1], 'xi': samples[:, 2]}
         # xi & tau are 1D array - one value per simulated subject
-<<<<<<< HEAD
+
         if self.get_sources:
-            if self.sources_method in ["full_kde", "gmm"]:
-=======
-        if get_sources:
             if self.sources_method in ["full_kde", "gmm", "bgmm"]:
->>>>>>> 0a3eb5a2
                 simulated_parameters['sources'] = samples[:, 3:]
             elif self.sources_method == "normal_sources":
                 # Generate sources
