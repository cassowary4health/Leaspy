import os
import warnings

import matplotlib as mpl
import matplotlib.cm as cm
import matplotlib.pyplot as plt
import numpy as np
import pandas as pd
import torch

from leaspy.io.outputs.individual_parameters import IndividualParameters
# import matplotlib.backends.backend_pdf


# TODO: outdated -
class Plotting:

    def __init__(self, model, output_path='.', palette='tab10', max_colors=10):
        self.model = model

        # ---- Graphical options
        self.color_palette = None
        self.standard_size = (8, 4)
        self.linestyle = {'average_model': '-', 'individual_model': '-', 'individual_data': '-'}
        self.linewidth = {'average_model': 5, 'individual_model': 2, 'individual_data': 2}
        self.alpha = {'average_model': 0.5, 'individual_model': 1, 'individual_data': 1}
        self.output_path = output_path

        self.set_palette(palette, max_colors)

    def update_model(self, model):
        self.model = model

    def set_palette(self, palette, max_colors=None):
        """
        Set palette of plots

        Parameters
        ----------
        palette : str (palette name) or :class:`matplotlib.colors.Colormap` (`ListedColormap` or `LinearSegmentedColormap`)

        max_colors : int > 0, optional (default, corresponding to model nb of features)
            Only used if palette is a string
        """

        if isinstance(palette, mpl.colors.Colormap):
            self.color_palette = palette
        else:
            if max_colors is None:
                assert self.model.dimension is not None, "Initialize model first please"
                max_colors = self.model.dimension
            self.color_palette = cm.get_cmap(palette, max_colors)

    def colors(self, at=None):
        """
        Wrapper over color_palette iterator to get colors

        Parameters
        ----------
        at : any legit color_palette arg (int, float or iterable of any of these) or None (default)
            if None returns all colors of palette upto model dimension

        Returns
        -------
        colors : single color tuple (RGBA) or np.array of RGBA colors (number of colors x 4)
        """
        if at is None:
            at = [i % self.color_palette.N for i in range(self.model.dimension)]

        return self.color_palette(at)

    def _raise_if_model_not_init(self):
        # /!\ Break if model is not initialized
        if not self.model.is_initialized:
            raise ValueError("Please initialize the model before plotting")

    def _handle_kwargs_begin(self, kwargs, all_features_list = None):

        # get features from initialized model if not set
        if all_features_list is None:
            self._raise_if_model_not_init()
            all_features_list = self.model.features

        # ---- Get requested features (may be a subset)
        features = kwargs.get('features', all_features_list)
        features_ix = list(map(all_features_list.index, features))

        # ---- Colors
        colors = kwargs.get('color', self.colors(features_ix))
        assert len(colors) >= len(features)
        # TODO: reindex default colors if subset of features?

        # ---- Labels
        labels = kwargs.get('labels', features)
        assert len(labels) == len(features)

        # ---- Ax
        ax = kwargs.get('ax', None)
        if ax is None:
            fig, ax = plt.subplots(1, 1, figsize=kwargs.get('figsize', self.standard_size))

        # ---- Handle ylim
        if 'logistic' in self.model.name:
            ax.set_ylim(0, 1)

        return ax, features, features_ix, labels, colors

    def _handle_kwargs_end(self, ax, kwargs, colors, labels):
        # ---- Legend
        dimension = len(labels)
        #if dimension is None:
        #    dimension = self.model.dimension

        custom_lines = [mpl.lines.Line2D([0], [0], color=colors[i], lw=4) for i in range(dimension)]
        ax.legend(custom_lines, labels, title='Features')
        # ax.legend(title='Features')
        ax.set_ylabel('Normalized score')

        # ---- Save
        if 'save_as' in kwargs.keys():
            plt.savefig(os.path.join(self.output_path, kwargs['save_as']))

    def average_trajectory(self, **kwargs):
        """
        Plot the population average trajectories. They are parametrized by the population parameters derivated
        during the calibration.

        Parameters
        ----------
        kwargs
            * alpha: float, default 0.6
                Matplotlib's transparency option. Must be in [0, 1].
            * linestyle: {'-', '--', '-.', ':', '', (offset, on-off-seq), ...}
                Matplotlib's linestyle option.
            * linewidth: float
                Matplotlib's linewidth option.
            * features: list[str]
                Name of features (if set it must be a subset of model features)
                Default: all model features.
            * colors: list[str]
                Contains matplotlib compatible colors.
                At least as many as number of features.
            * labels: list[str]
                Used to rename features in the plot.
                Exactly as many as number of features.
                Default: raw variable name of each feature
            * ax: matplotlib.axes.Axes
                Axes object to modify, instead of creating a new one.
            * figsize: tuple of int
                The figure's size.
            * save_as: str, default None
                Path to save the figure.
            * title: str
            * n_tpts: int
                Nb of timpepoints in plot (default: 100)
            * n_std_left, n_std_right: float (default: 3 and 6 resp.)
                Time window around `tau_mean`, expressed as times of max(`tau_std`, 4)

        Returns
        -------
        ax: matplotlib.axes.Axes
        """
        # ---- Input manager
        plot_kws = self._plot_kwargs('average', kwargs)

        ax, _, features_ix, labels, colors = self._handle_kwargs_begin(kwargs)

        # ---- Get timepoints
        mean_time = self.model.parameters['tau_mean'].item()
        std_time = max(self.model.parameters['tau_std'].item(), 4)
        timepoints = mean_time + std_time * np.linspace(-kwargs.get('n_std_left', 3), kwargs.get('n_std_right', 6), kwargs.get('n_tpts', 100))
        timepoints = torch.tensor([timepoints], dtype=torch.float32)

        # ---- Compute average trajectory
        mean_trajectory = self.model.compute_mean_traj(timepoints).detach().numpy()

        # ---- plot it for each dimension
        for ft_ix, ft_lbl, ft_color in zip(features_ix, labels, colors):
            ax.plot(timepoints[0, :].detach().numpy(),
                    mean_trajectory[0, :, ft_ix],
                    c=ft_color,
                    #label=ft_lbl, # not needed
                    **plot_kws['model'])

        # ---- Title & labels
        ax.set_title('Average trajectories')
        ax.set_xlabel('Age')

        self._handle_kwargs_end(ax, kwargs, colors, labels)

        return ax

    def _plot_kwargs(self, case, kwargs):

        if case == 'average':
            return {'model':
                dict(
                    alpha = kwargs.get('alpha', self.alpha['average_model']),
                    linestyle = kwargs.get('linestyle', self.linestyle['average_model']),
                    linewidth = kwargs.get('linewidth', self.linewidth['average_model'])
                )}
        elif case == 'obs':
            return {'obs':
                dict(
                    alpha = kwargs.get('alpha', self.alpha['individual_data']),
                    linestyle = kwargs.get('linestyle', self.linestyle['individual_data']),
                    linewidth = kwargs.get('linewidth', self.linewidth['individual_data']),
                    marker = kwargs.get('marker', 'o'),
                    markersize = kwargs.get('markersize', '3'),
                )}
        elif case == 'recons':
            # both observations & model will be displayed
            p_obs = dict(
                marker = kwargs.get('marker', 'o'), # None not to display obs
                markersize = kwargs.get('markersize', '4'),
                alpha = kwargs.get('obs_alpha', self.alpha['individual_data']),
                linestyle = kwargs.get('obs_ls', ''),
                linewidth = kwargs.get('obs_lw', self.linewidth['individual_data']),
            )
            p_model = dict(
                alpha = kwargs.get('alpha', self.alpha['individual_model']),
                linestyle = kwargs.get('linestyle', self.linestyle['individual_model']),
                linewidth = kwargs.get('linewidth', self.linewidth['individual_model']),
            )
            return {'obs': p_obs, 'model': p_model}
        else:
            raise NotImplementedError

    @staticmethod
    def _get_ip_df_torch(individual_parameters):
        # convert individual parameters in different cases

        if isinstance(individual_parameters, IndividualParameters):
            ip_df = individual_parameters.to_dataframe()
            ip_torch = individual_parameters.to_pytorch()
        elif isinstance(individual_parameters, pd.DataFrame):
            ip_df = individual_parameters
            ip_torch = IndividualParameters.from_dataframe(individual_parameters).to_pytorch()
        elif isinstance(individual_parameters, tuple):
            ip_df = IndividualParameters.from_pytorch(*individual_parameters).to_dataframe()
            ip_torch = individual_parameters
        else:
            raise ValueError("`individual_parameters` should be an IndividualParameters object, a pandas.DataFrame or a dict.")

        assert ip_df.index.names == ['ID']

        return ip_df, ip_torch

    def _plot_patients_generic(self, case, data, patients_idx='all', individual_parameters=None, reparametrized_ages=False, **kwargs):

        # plot with reparametrized ages
        if individual_parameters is not None:
            self._raise_if_model_not_init()
            ip_df, ip_torch = self._get_ip_df_torch(individual_parameters)

        # ---- Input manager
        plot_kws = self._plot_kwargs(case, kwargs)
        with_model = 'model' in plot_kws # plot reconstruction of model as well
        with_obs = 'obs' in plot_kws and plot_kws['obs'].get('marker') is not None
        assert with_model or with_obs # (or both !)

        # ---- Patients sublist
        if 'patient_IDs' in kwargs.keys():
            warnings.warn("Keyword argument <patient_IDs> is deprecated! "
                          "Use <patients_idx> instead.", DeprecationWarning)
            patients_idx = kwargs.get('patient_IDs')

        if isinstance(patients_idx, str):
            if patients_idx == 'all':
                patients_idx = list(data.iter_to_idx.values())
            else:
                patients_idx = [patients_idx]

        # features check
        if self.model.is_initialized:
            assert data.headers == self.model.features

        ax, features, features_ix, labels, colors = self._handle_kwargs_begin(kwargs, data.headers)

        # Data to dataframe (only selected patients)
        df = data.to_dataframe()
        df['ID'] = df['ID'].astype(str) # needed because of IndividualParameters converting ID int -> str
        df = df.set_index('ID').loc[patients_idx]

        if reparametrized_ages:
            assert ip_df is not None
            t0 = self.model.parameters['tau_mean'].item()
            df = df.join(ip_df)
            # reparametrized ages
            df['TIME_reparam'] = np.exp(df['xi']) * (df['TIME'] - df['tau']) + t0

        # ---- Plot

        # plot observations (with reparametrized times or not)
        if with_obs:
            self._plot_observations(ax, df, features, colors, reparametrized_ages, plot_kws['obs'])

        # plot reconstruction as well (model values)
        if with_model:
            assert ip_torch is not None
            self._plot_model_trajectories(ax, df, self.model, ip_torch, features_ix, colors, reparametrized_ages, plot_kws['model'], **kwargs)

        # ---- Title & labels
        if with_obs:
            title = 'Observations'
            if with_model:
                title += ' and individual trajectories'
        else: # only with_model
            title = 'Individual trajectories'
        ax.set_title(title)

        if reparametrized_ages:
            ax.set_xlabel('Reparametrized age')
        else:
            ax.set_xlabel('Age')

        self._handle_kwargs_end(ax, kwargs, colors, labels)

        return ax

    @staticmethod
    def _plot_observations(ax, df, features, colors, reparametrized_ages, plot_kws):
        """
        Internal routine: plot individual observations

        Parameters
        ----------
        ax: matplotlib ax
        df : :class:`pandas.DataFrame`
            Data to plot
        features: list[str]
            Which features to plot (subset of model features / data features)
        colors: list
            List of colors (associated to features selected), in order
        reparametrized_ages: bool
            Should we plot trajectories in reparam age or not?
        plot_kws: dict
            Plot kwargs
        """

        if reparametrized_ages:
            time_col = 'TIME_reparam'
        else:
            time_col = 'TIME'

        df_with_time = df.set_index(df[time_col].rename('T'), append=True).sort_index()
        df_with_time = df_with_time[features].dropna(how='all') # selected features only

        for ind_id, ind_df in df_with_time.groupby('ID'):

<<<<<<< HEAD
        # ---- Plot
        t0 = self.model.parameters['tau_mean'].item()
        ip_df = individual_parameters.to_dataframe()
        ip_df = ip_df.join(data.to_dataframe().set_index('ID')[['TIME']])
        ip_df['TIME_rep'] = np.exp(ip_df['xi'].values) * (ip_df['TIME'].values - ip_df['tau'].values) + t0

        for idx in patients_idx:
            indiv = data.get_by_idx(idx)
            timepoints = ip_df.loc[idx, 'TIME_rep'].values
            observations = np.array(indiv.observations)

            for dim in range(dimension):
                not_nans_idx = np.array(1-np.isnan(observations[:, dim]), dtype=bool)

                ax.plot(np.array(timepoints)[not_nans_idx],
                        observations[:, dim][not_nans_idx],
                        marker=marker,
                        markersize=markersize,
                        c=colors[dim],
                        linewidth=linewidth,
                        linestyle=linestyle,
                        alpha=alpha,
                        label=labels[dim])

        self.handle_kwargs_end(ax, kwargs, colors, labels, dimension=dimension)

        # ---- Title & labels
        ax.set_title('Observations')
        ax.set_xlabel('Reparametrized age')
=======
            for (ft_name, s_ind_ft), ft_color in zip(ind_df.items(), colors):
>>>>>>> 2d14372f

                s_ind_ft = s_ind_ft.dropna()

                # TODO? use a cycle of markers to better distinguish individuals?
                ax.plot(s_ind_ft.reset_index('T')['T'],
                        s_ind_ft,
                        c=ft_color,
                        #label=ft_lbl, # legend is done afterwards
                        **plot_kws)

    @staticmethod
    def _plot_model_trajectories(ax, df, model, individual_parameters, features_ix, colors, reparametrized_ages, plot_kws, **kwargs):
        """
        Internal routine: plot individual trajectories estimated by model

        Parameters
        ----------
        ax: matplotlib ax
        df : :class:`pandas.DataFrame`
            Data (TODO: could be the MultiIndex [ID,TIME] instead...)
        individual_parameters: tuple[list, dict]
            <!> in pytorch dict format: tuple(indices:list, dict{ip_name: vals})
        features_ix: list[int]
            Which features to plot (order of features from model)
        colors: list
            List of colors (associated to features selected), in order
        reparametrized_ages: bool
            Should we plot trajectories in reparam age or not?
        plot_kws: dict
            Plot kwargs
        kwargs:
            * "factor_past", "factor_future": float (default 0.5)
                past/future padding to plot (as fraction of total follow-up duration of subjects)
            * "n_tpts": int (default 100)
                nb of tpts in trajectory
        """

        ip_indices, ip_torch = individual_parameters

        for ind_id, ind_df in df.groupby('ID'):

            ind_ix = ip_indices.index(ind_id)
            ind_ip = {pn: pv[ind_ix] for pn, pv in ip_torch.items()} # torch compatible

            timepoints = ind_df['TIME'] # <!> always real patient ages here (to compute)
            min_t, max_t = min(timepoints), max(timepoints)
            total_t = max_t - min_t

            timepoints = np.linspace(min_t - kwargs.get('factor_past', .5) * total_t, max_t + kwargs.get('factor_future', .5) * total_t, kwargs.get('n_tpts', 100))
            t = torch.tensor(timepoints, dtype=torch.float32).unsqueeze(0)

            trajectory = model.compute_individual_tensorized(t, ind_ip).squeeze(0)

            # times to plot if reparametrized ages are wanted
            if reparametrized_ages:
                timepoints = (model.time_reparametrization(t, ind_ip['xi'], ind_ip['tau']) + model.parameters['tau_mean'].item()).squeeze(0).numpy()

            for ft_ix, ft_color in zip(features_ix, colors):
                ax.plot(timepoints,
                        trajectory[:, ft_ix],
                        c=ft_color,
                        #label=ft_lbl,
                        **plot_kws
                        )

    def patient_observations(self, data, patients_idx = 'all', individual_parameters = None, **kwargs):
        """
        Plot patient observations

        Parameters
        ----------
        data : :class:`.Data`
        patients_idx: 'all' (default), str or list[str]
            Patients to display (by their ID).
        individual_parameters : :class:`.IndividualParameters` or :class:`pandas.DataFrame` (as may be outputed by ip.to_dataframe()) or dict (Pytorch ip format) or None (default)
            If not None, observations are plotted with respect to reparametrized ages.
        """

        return self._plot_patients_generic('obs', data, patients_idx = patients_idx, individual_parameters = individual_parameters, reparametrized_ages = individual_parameters is not None, **kwargs)

    def patient_observations_reparametrized(self, data, individual_parameters, patients_idx = 'all', **kwargs):
        """
        Plot patient observations (reparametrized ages)

        cf. `patient_observations`, uniquely a reordering of arguments (and mandatory `individual_parameters`) for ease of use...
        """

        return self._plot_patients_generic('obs', data, patients_idx = patients_idx, individual_parameters = individual_parameters, reparametrized_ages = True, **kwargs)


    def patient_trajectories(self, data, individual_parameters, patients_idx, reparametrized_ages = False, **kwargs):
        """
        Plot patient observations together with model individual reconstruction

        Parameters
        ----------
        data : :class:`.Data`
        individual_parameters : :class:`.IndividualParameters` or :class:`pandas.DataFrame` (as may be outputed by ip.to_dataframe()) or dict (Pytorch ip format)
        patients_idx: 'all' (default), str or list[str]
            Patients to display (by their ID).
        reparametrized_ages: bool (default False)
            Should we plot trajectories in reparam age or not? to study source impact essentially
        kwargs:
            cf. `_plot_model_trajectories`
            In particular, pass marker=None if you don't want observations besides model
        """

        return self._plot_patients_generic('recons', data, patients_idx = patients_idx, individual_parameters = individual_parameters, reparametrized_ages = reparametrized_ages, **kwargs)

<|MERGE_RESOLUTION|>--- conflicted
+++ resolved
@@ -348,39 +348,7 @@
 
         for ind_id, ind_df in df_with_time.groupby('ID'):
 
-<<<<<<< HEAD
-        # ---- Plot
-        t0 = self.model.parameters['tau_mean'].item()
-        ip_df = individual_parameters.to_dataframe()
-        ip_df = ip_df.join(data.to_dataframe().set_index('ID')[['TIME']])
-        ip_df['TIME_rep'] = np.exp(ip_df['xi'].values) * (ip_df['TIME'].values - ip_df['tau'].values) + t0
-
-        for idx in patients_idx:
-            indiv = data.get_by_idx(idx)
-            timepoints = ip_df.loc[idx, 'TIME_rep'].values
-            observations = np.array(indiv.observations)
-
-            for dim in range(dimension):
-                not_nans_idx = np.array(1-np.isnan(observations[:, dim]), dtype=bool)
-
-                ax.plot(np.array(timepoints)[not_nans_idx],
-                        observations[:, dim][not_nans_idx],
-                        marker=marker,
-                        markersize=markersize,
-                        c=colors[dim],
-                        linewidth=linewidth,
-                        linestyle=linestyle,
-                        alpha=alpha,
-                        label=labels[dim])
-
-        self.handle_kwargs_end(ax, kwargs, colors, labels, dimension=dimension)
-
-        # ---- Title & labels
-        ax.set_title('Observations')
-        ax.set_xlabel('Reparametrized age')
-=======
             for (ft_name, s_ind_ft), ft_color in zip(ind_df.items(), colors):
->>>>>>> 2d14372f
 
                 s_ind_ft = s_ind_ft.dropna()
 
