from __future__ import annotations

import re
from abc import abstractmethod
import json
from inspect import signature
import warnings

import torch
from torch._tensor_str import PRINT_OPTS as torch_print_opts

from leaspy import __version__
from leaspy.models.base import BaseModel, InitializationMethod
from leaspy.models.obs_models import ObservationModel
from leaspy.models.utilities import tensor_to_list
from leaspy.io.data.dataset import Dataset
from leaspy.variables.specs import PopulationLatentVariable, IndividualLatentVariable, LatentVariableInitType

from leaspy.variables.specs import (
    VarName,
    VarValue,
    Hyperparameter,
    ModelParameter,
    LinkedVariable,
    DataVariable,
    PopulationLatentVariable,
    IndividualLatentVariable,
    LatentVariableInitType,
    NamedVariables,
    SuffStatsRO,
    SuffStatsRW,
    LVL_FT,
    VariablesValuesRO,
)
from leaspy.variables.dag import VariablesDAG
from leaspy.variables.state import State, StateForkType
from leaspy.utils.weighted_tensor import WeightedTensor, TensorOrWeightedTensor

from leaspy.exceptions import LeaspyIndividualParamsInputError, LeaspyModelInputError
from leaspy.utils.typing import (
    FeatureType,
    KwargsType,
    DictParams,
    DictParamsTorch,
    Union,
    List,
    Dict,
    Set,
    Tuple,
    Iterable,
    Optional,
)


#  TODO? refact so to only contain methods needed for the Leaspy api + add another
#  abstract class (interface) on top of it for MCMC fittable models + one for "manifold models"

# TODO: not 100% clear to me whether:
# 1. model should have an internal state? or only provide methods to define suited states (i.e. with the right DAG) and interact with such states
# 2. model methods should have a `state: State` argument, or the state used is always the model internal one?


class AbstractModel(BaseModel):
    """
    Contains the common attributes & methods of the different probabilistic models.

    Parameters
    ----------
    name : :obj:`str`
        The name of the model.
    obs_models : ObservationModel or Iterable[ObservationModel]
        The noise model for observations (keyword-only parameter).
    fit_metrics : :obj:`dict`
        Metrics that should be measured during the fit of the model
        and reported back to the user.
    **kwargs
        Hyperparameters for the model

    Attributes
    ----------
    is_initialized : :obj:`bool`
        Indicates if the model is initialized.
    name : :obj:`str`
        The model's name.
    features : :obj:`list` of :obj:`str`
        Names of the model features.
    parameters : :obj:`dict`
        Contains the model's parameters
    obs_models : Tuple[ObservationModel, ...]
        The observation model(s) associated to the model.
    fit_metrics : :obj:`dict`
        Contains the metrics that are measured during the fit of the model and reported to the user.
    _state : State
        Private instance holding all values for model variables and their derived variables.
    """

    def __init__(
        self,
        name: str,
        *,
        # TODO? if we'd allow to pass a state there should be a all bunch of checks I guess? only "equality" of DAG is OK?
        # (WIP: cf. comment regarding inclusion of state here)
        # state: Optional[State] = None,
        # TODO? Factory of `ObservationModel` instead? (typically one would need the dimension to instantiate the `noise_std` variable of the right shape...)
        obs_models: Union[ObservationModel, Iterable[ObservationModel]],
        fit_metrics: Optional[Dict[str, float]] = None,
        **kwargs
    ):
        super().__init__(name, **kwargs)

        # observation models: one or multiple (WIP - e.g. for joint model)
        if isinstance(obs_models, ObservationModel):
            obs_models = (obs_models,)
        self.obs_models = tuple(obs_models)

        # Internal state to hold all model & data variables
        # WIP: cf. comment regarding inclusion of state here
        self._state: Optional[State] = None  # = state

        # load hyperparameters
        # <!> some may still be missing at this point (e.g. `dimension`, `source_dimension`, ...)
        # (thus we sh/could NOT instantiate the DAG right now!)
        self._load_hyperparameters(kwargs)

        # TODO: dirty hack for now, cf. AbstractFitAlgo
        self.fit_metrics = fit_metrics

        self.tracked_variables: Set[str, ...] = set()

    # @property
    # def noise_model(self) -> BaseNoiseModel:
    #     if self._noise_model is None:
    #         raise LeaspyModelInputError("The `noise_model` was not properly initialized.")
    #     return self._noise_model
    #
    # @noise_model.setter
    # def noise_model(self, model: NoiseModelFactoryInput):
    #     noise_model = noise_model_factory(model)
    #     self.check_noise_model_compatibility(noise_model)
    #     self._noise_model = noise_model
    #
    #def check_noise_model_compatibility(self, model: BaseNoiseModel) -> None:
    #    """
    #    Raise a LeaspyModelInputError is the provided noise model isn't compatible with the model instance.
    #    This needs to be implemented in subclasses.
    #
    #    Parameters
    #    ----------
    #    model : BaseNoiseModel
    #        The noise model with which to check compatibility.
    #    """
    #    if not isinstance(model, BaseNoiseModel):
    #        raise LeaspyModelInputError(
    #            "Expected a subclass of BaselNoiseModel, but received "
    #            f"a {type(model).__name__} instead."
    #        )

    @property
    def state(self) -> State:
        if self._state is None:
            raise LeaspyModelInputError("Model state is not initialized yet")
        return self._state

    @state.setter
    def state(self, s: State) -> None:
        assert isinstance(s, State), "Provided state should be a valid State instance"
        if self._state is not None and s.dag is not self._state.dag:
            raise LeaspyModelInputError("DAG of new state does not match with previous one")
        # TODO? perform some clean-up steps for provided state (cf. `_terminate_algo` of MCMC algo)
        self._state = s

    @property
    def dag(self) -> VariablesDAG:
        return self.state.dag

    @property
    def hyperparameters_names(self) -> Tuple[VarName, ...]:
        return tuple(self.dag.sorted_variables_by_type[Hyperparameter])

    @property
    def parameters_names(self) -> Tuple[VarName, ...]:
        return tuple(self.dag.sorted_variables_by_type[ModelParameter])

    @property
    def population_variables_names(self) -> Tuple[VarName, ...]:
        return tuple(self.dag.sorted_variables_by_type[PopulationLatentVariable])

    @property
    def individual_variables_names(self) -> Tuple[VarName, ...]:
        return tuple(self.dag.sorted_variables_by_type[IndividualLatentVariable])

    @property
    def parameters(self) -> DictParamsTorch:
        """Dictionary of values for model parameters."""
        return {
            p: self._state[p]
            # TODO: a separated method for hyperparameters?
            # include hyperparameters as well for now to micmic old behavior
            for p in self.hyperparameters_names + self.parameters_names
        }

    @abstractmethod
    def to_dict(self) -> KwargsType:
        """
        Export model as a dictionary ready for export.

        Returns
        -------
        KwargsType :
            The model instance serialized as a dictionary.
        """
        return {
            'leaspy_version': __version__,
            'name': self.name,
            'features': self.features,
            'dimension': self.dimension,
            'obs_models': {
                obs_model.name: obs_model.to_string()
                for obs_model in self.obs_models
            },
            # 'obs_models': export_obs_models(self.obs_models),
            'parameters': {
                k: tensor_to_list(v)
                for k, v in (self.parameters or {}).items()
            },
            'fit_metrics': self.fit_metrics,  # TODO improve
        }

    def save(self, path: str, **kwargs) -> None:
        """
        Save ``Leaspy`` object as json model parameter file.

        TODO move logic upstream?

        Parameters
        ----------
        path : :obj:`str`
            Path to store the model's parameters.
        **kwargs
            Keyword arguments for :meth:`.AbstractModel.to_dict` child method
            and ``json.dump`` function (default to indent=2).
        """
        export_kws = {k: kwargs.pop(k) for k in signature(self.to_dict).parameters if k in kwargs}
        model_settings = self.to_dict(**export_kws)

        # Default json.dump kwargs:
        kwargs = {'indent': 2, **kwargs}

        with open(path, 'w') as fp:
            json.dump(model_settings, fp, **kwargs)

    def load_parameters(self, parameters: KwargsType) -> None:
        """
        Instantiate or update the model's parameters.

        It assumes that all model hyperparameters are defined.

        Parameters
        ----------
        parameters : :obj:`dict` [ :obj:`str`, Any ]
            Contains the model's parameters.
        """
        if self._state is None:
            self._initialize_state()

        # TODO: a bit dirty due to hyperparams / params mix (cf. `.parameters` property note)

        params_names = self.parameters_names
        missing_params = set(params_names).difference(parameters)
        if len(missing_params):
            warnings.warn(f"Missing some model parameters: {missing_params}")
        extra_vars = set(parameters).difference(self.dag)
        if len(extra_vars):
            raise LeaspyModelInputError(f"Unknown model variables: {extra_vars}")
        # TODO: check no DataVariable provided???
        #extra_params = set(parameters).difference(cur_params)
        #if len(extra_params):
        #    # e.g. mixing matrix, which is a derived variable - checking their values only
        #    warnings.warn(f"Ignoring some provided values that are not model parameters: {extra_params}")

        def val_to_tensor(val, shape: Optional[tuple] = None):
            if not isinstance(val, (torch.Tensor, WeightedTensor)):
                val = torch.tensor(val)
            if shape is not None:
                val = val.view(shape)  # no expansion here
            return val

        # update parameters first (to be able to check values of derived variables afterwards)
        provided_params = {
            p: val_to_tensor(parameters[p], self.dag[p].shape)
            for p in params_names if p in parameters
        }
        for p, val in provided_params.items():
            # TODO: WeightedTensor? (e.g. batched `deltas`)
            self._state[p] = val

        # derive the population latent variables from model parameters
        # e.g. to check value of `mixing_matrix` we need `v0` and `betas` (not just `log_v0` and `betas_mean`)
        self._state.put_population_latent_variables(LatentVariableInitType.PRIOR_MODE)

        # check equality of other values (hyperparameters or linked variables)
        for parameter_name, parameter_value in parameters.items():
            if parameter_name in provided_params:
                continue
            # TODO: a bit dirty due to hyperparams / params mix (cf. `.parameters` property note)
            try:
                current_value = self._state[parameter_name]
            except Exception as e:
                raise LeaspyModelInputError(
                    f"Impossible to compare value of provided value for {parameter_name} "
                    "- not computable given current state"
                ) from e
            parameter_value = val_to_tensor(parameter_value, getattr(self.dag[parameter_name], "shape", None))
            assert (
                parameter_value.shape == current_value.shape,
                (parameter_name, parameter_value.shape, current_value.shape)
            )
            # TODO: WeightedTensor? (e.g. batched `deltas``)
            assert (
                torch.allclose(parameter_value, current_value, atol=1e-4),
                (parameter_name, parameter_value, current_value)
            )

    @abstractmethod
    def _load_hyperparameters(self, hyperparameters: KwargsType) -> None:
        """
        Load model's hyperparameters.

        Parameters
        ----------
        hyperparameters : :obj:`dict` [ :obj:`str`, Any ]
            Contains the model's hyperparameters.

        Raises
        ------
        :exc:`.LeaspyModelInputError`
            If any of the consistency checks fail.
        """

    @classmethod
    def _raise_if_unknown_hyperparameters(cls, known_hps: Iterable[str], given_hps: KwargsType) -> None:
        """
        Raises a :exc:`.LeaspyModelInputError` if any unknown hyperparameter is provided to the model.
        """
        # TODO: replace with better logic from GenericModel in the future
        unexpected_hyperparameters = set(given_hps.keys()).difference(known_hps)
        if len(unexpected_hyperparameters) > 0:
            raise LeaspyModelInputError(
                f"Only {known_hps} are valid hyperparameters for {cls.__qualname__}. "
                f"Unknown hyperparameters provided: {unexpected_hyperparameters}."
            )

    def _audit_individual_parameters(self, ips: DictParams) -> KwargsType:
        """
        Perform various consistency and compatibility (with current model) checks
        on an individual parameters dict and outputs qualified information about it.

        TODO? move to IndividualParameters class?

        Parameters
        ----------
        ips : :obj:`dict` [param: str, Any]
            Contains some un-trusted individual parameters.
            If representing only one individual (in a multivariate model) it could be:
                * {'tau':0.1, 'xi':-0.3, 'sources':[0.1,...]}

            Or for multiple individuals:
                * {'tau':[0.1,0.2,...], 'xi':[-0.3,0.2,...], 'sources':[[0.1,...],[0,...],...]}

            In particular, a sources vector (if present) should always be a array_like, even if it is 1D

        Returns
        -------
        ips_info : :obj:`dict`
            * ``'nb_inds'`` : :obj:`int` >= 0
                Number of individuals present.
            * ``'tensorized_ips'`` : :obj:`dict` [ :obj:`str`, :class:`torch.Tensor` ]
                Tensorized version of individual parameters.
            * ``'tensorized_ips_gen'`` : generator
                Generator providing tensorized individual parameters for
                all individuals present (ordered as is).

        Raises
        ------
        :exc:`.LeaspyIndividualParamsInputError`
            If any of the consistency/compatibility checks fail.
        """

        def is_array_like(v):
            # abc.Collection is useless here because set, np.array(scalar) or torch.tensor(scalar)
            # are abc.Collection but are not array_like in numpy/torch sense or have no len()
            try:
                len(v)  # exclude np.array(scalar) or torch.tensor(scalar)
                return hasattr(v, '__getitem__')  # exclude set
            except Exception:
                return False

        # Model supports and needs sources?
        has_sources = (
            hasattr(self, 'source_dimension')
            and isinstance(self.source_dimension, int)
            and self.source_dimension > 0
        )

        # Check parameters names
        expected_parameters = set(['xi', 'tau'] + int(has_sources)*['sources'])
        given_parameters = set(ips.keys())
        symmetric_diff = expected_parameters.symmetric_difference(given_parameters)
        if len(symmetric_diff) > 0:
            raise LeaspyIndividualParamsInputError(
                    f'Individual parameters dict provided {given_parameters} '
                    f'is not compatible for {self.name} model. '
                    f'The expected individual parameters are {expected_parameters}.')

        # Check number of individuals present (with low constraints on shapes)
        ips_is_array_like = {k: is_array_like(v) for k, v in ips.items()}
        ips_size = {k: len(v) if ips_is_array_like[k] else 1 for k, v in ips.items()}

        if has_sources:
            if not ips_is_array_like['sources']:
                raise LeaspyIndividualParamsInputError(
                    f"Sources must be an array_like but {ips['sources']} was provided."
                )

            tau_xi_scalars = all(ips_size[k] == 1 for k in ["tau", "xi"])
            if tau_xi_scalars and (ips_size['sources'] > 1):
                # is 'sources' not a nested array? (allowed iff tau & xi are scalars)
                if not is_array_like(ips['sources'][0]):
                    # then update sources size (1D vector representing only 1 individual)
                    ips_size['sources'] = 1

            # TODO? check source dimension compatibility?

        uniq_sizes = set(ips_size.values())
        if len(uniq_sizes) != 1:
            raise LeaspyIndividualParamsInputError(
                f"Individual parameters sizes are not compatible together. Sizes are {ips_size}."
            )

        # number of individuals present
        n_inds = uniq_sizes.pop()

        # properly choose unsqueezing dimension when tensorizing array_like (useful for sources)
        unsqueeze_dim = -1  # [1,2] => [[1],[2]] (expected for 2 individuals / 1D sources)
        if n_inds == 1:
            unsqueeze_dim = 0  # [1,2] => [[1,2]] (expected for 1 individual / 2D sources)

        # tensorized (2D) version of ips
        t_ips = {k: self._tensorize_2D(v, unsqueeze_dim=unsqueeze_dim) for k, v in ips.items()}

        # construct logs
        return {
            'nb_inds': n_inds,
            'tensorized_ips': t_ips,
            'tensorized_ips_gen': (
                {k: v[i, :].unsqueeze(0) for k, v in t_ips.items()} for i in range(n_inds)
            ),
        }

    @staticmethod
    def _tensorize_2D(x, unsqueeze_dim: int, dtype=torch.float32) -> torch.Tensor:
        """
        Helper to convert a scalar or array_like into an, at least 2D, dtype tensor.

        Parameters
        ----------
        x : scalar or array_like
            Element to be tensorized.
        unsqueeze_dim : :obj:`int`
            Dimension to be unsqueezed (0 or -1).
            Meaningful for 1D array-like only (for scalar or vector
            of length 1 it has no matter).

        Returns
        -------
        :class:`torch.Tensor`, at least 2D

        Examples
        --------
        >>> _tensorize_2D([1, 2], 0) == tensor([[1, 2]])
        >>> _tensorize_2D([1, 2], -1) == tensor([[1], [2])
        """
        # convert to torch.Tensor if not the case
        if not isinstance(x, torch.Tensor):
            x = torch.tensor(x, dtype=dtype)

        # convert dtype if needed
        if x.dtype != dtype:
            x = x.to(dtype)

        # if tensor is less than 2-dimensional add dimensions
        while x.dim() < 2:
            x = x.unsqueeze(dim=unsqueeze_dim)

        # postcondition: x.dim() >= 2
        return x

    def _get_tensorized_inputs(
        self,
        timepoints: torch.Tensor,
        individual_parameters: DictParamsTorch,
        *,
        skip_ips_checks: bool = False,
    ) -> Tuple[torch.Tensor, DictParamsTorch]:
        if not skip_ips_checks:
            # Perform checks on ips and gets tensorized version if needed
            ips_info = self._audit_individual_parameters(individual_parameters)
            n_inds = ips_info['nb_inds']
            individual_parameters = ips_info['tensorized_ips']

            if n_inds != 1:
                raise LeaspyModelInputError(
                    f"Only one individual computation may be performed at a time. {n_inds} was provided."
                )

        # Convert the timepoints (list of numbers, or single number) to a 2D torch tensor
        timepoints = self._tensorize_2D(timepoints, unsqueeze_dim=0)  # 1 individual
        return timepoints, individual_parameters

    def _check_individual_parameters_provided(self, individual_parameters_keys: Iterable[str]) -> None:
        """Check consistency of individual parameters keys provided."""
        ind_vars = set(self.individual_variables_names)
        unknown_ips = set(individual_parameters_keys).difference(ind_vars)
        missing_ips = ind_vars.difference(individual_parameters_keys)
        errs = []
        if len(unknown_ips):
            errs.append(f"Unknown individual latent variables: {unknown_ips}")
        if len(missing_ips):
            errs.append(f"Missing individual latent variables: {missing_ips}")
        if len(errs):
            raise LeaspyIndividualParamsInputError(". ".join(errs))

    # TODO: unit tests? (functional tests covered by api.estimate)
    def compute_individual_trajectory(
        self,
        timepoints,
        individual_parameters: DictParams,
        *,
        skip_ips_checks: bool = False,
    ) -> torch.Tensor:
        """
        Compute scores values at the given time-point(s) given a subject's individual parameters.

        Nota: model uses its current internal state.

        Parameters
        ----------
        timepoints : scalar or array_like[scalar] (:obj:`list`, :obj:`tuple`, :class:`numpy.ndarray`)
            Contains the age(s) of the subject.
        individual_parameters : :obj:`dict`
            Contains the individual parameters.
            Each individual parameter should be a scalar or array_like.
        skip_ips_checks : :obj:`bool` (default: ``False``)
            Flag to skip consistency/compatibility checks and tensorization
            of ``individual_parameters`` when it was done earlier (speed-up).

        Returns
        -------
        :class:`torch.Tensor`
            Contains the subject's scores computed at the given age(s)
            Shape of tensor is ``(1, n_tpts, n_features)``.

        Raises
        ------
        :exc:`.LeaspyModelInputError`
            If computation is tried on more than 1 individual.
        :exc:`.LeaspyIndividualParamsInputError`
            if invalid individual parameters.
        """
        self._check_individual_parameters_provided(individual_parameters.keys())
        timepoints, individual_parameters = self._get_tensorized_inputs(
            timepoints, individual_parameters, skip_ips_checks=skip_ips_checks
        )

        # TODO? ability to revert back after **several** assignments?
        # instead of cloning the state for this op?
        local_state = self.state.clone(disable_auto_fork=True)
        self._put_data_timepoints(local_state, timepoints)
        for ip, ip_v in individual_parameters.items():
            local_state[ip] = ip_v

        return local_state["model"]

    def compute_prior_trajectory(
        self,
        timepoints: torch.Tensor,
        prior_type: LatentVariableInitType,
        *,
        n_individuals: Optional[int] = None,
    ) -> TensorOrWeightedTensor[float]:
        """
        Compute trajectory of the model for prior mode or mean of individual parameters.

        Parameters
        ----------
        timepoints : :class:`torch.Tensor` [1, n_timepoints]
        prior_type : LatentVariableInitType
        n_individuals : int, optional
            The number of individuals.

        Returns
        -------
        :class:`torch.Tensor` [1, n_timepoints, dimension]
            The group-average values at given timepoints.
        """
        exc_n_ind_iff_prior_samples = LeaspyModelInputError(
            "You should provide n_individuals (int >= 1) if, "
            "and only if, prior_type is `PRIOR_SAMPLES`"
        )
        if n_individuals is None:
            if prior_type is LatentVariableInitType.PRIOR_SAMPLES:
                raise exc_n_ind_iff_prior_samples
            n_individuals = 1
        elif (
            prior_type is not LatentVariableInitType.PRIOR_SAMPLES
            or not (isinstance(n_individuals, int) and n_individuals >= 1)
        ):
            raise exc_n_ind_iff_prior_samples
        local_state = self.state.clone(disable_auto_fork=True)
        self._put_data_timepoints(local_state, timepoints)
        local_state.put_individual_latent_variables(prior_type, n_individuals=n_individuals)

        return local_state["model"]

    def compute_mean_traj(self, timepoints: torch.Tensor):
        """Trajectory for average of individual parameters (not really meaningful for non-linear models)."""
        # TODO/WIP: keep this in BaseModel interface? or only provide `compute_prior_trajectory`, or `compute_mode|typical_traj` instead?
        return self.compute_prior_trajectory(timepoints, LatentVariableInitType.PRIOR_MEAN)

    def compute_mode_traj(self, timepoints: torch.Tensor):
        """Most typical individual trajectory."""
        return self.compute_prior_trajectory(timepoints, LatentVariableInitType.PRIOR_MODE)

    # TODO: unit tests? (functional tests covered by api.estimate)
    def compute_individual_ages_from_biomarker_values(
        self,
        value: Union[float, List[float]],
        individual_parameters: DictParams,
        feature: Optional[FeatureType] = None,
    ) -> torch.Tensor:
        """
        For one individual, compute age(s) at which the given features values
        are reached (given the subject's individual parameters).

        Consistency checks are done in the main :term:`API` layer.

        Parameters
        ----------
        value : scalar or array_like[scalar] (:obj:`list`, :obj:`tuple`, :class:`numpy.ndarray`)
            Contains the :term:`biomarker` value(s) of the subject.

        individual_parameters : :obj:`dict`
            Contains the individual parameters.
            Each individual parameter should be a scalar or array_like.

        feature : :obj:`str` (or None)
            Name of the considered :term:`biomarker`.

            .. note::
                Optional for :class:`.UnivariateModel`, compulsory
                for :class:`.MultivariateModel`.

        Returns
        -------
        :class:`torch.Tensor`
            Contains the subject's ages computed at the given values(s).
            Shape of tensor is ``(1, n_values)``.

        Raises
        ------
        :exc:`.LeaspyModelInputError`
            If computation is tried on more than 1 individual.
        """
        raise NotImplementedError("TODO")
        value, individual_parameters = self._get_tensorized_inputs(
            value, individual_parameters, skip_ips_checks=False
        )
        return self.compute_individual_ages_from_biomarker_values_tensorized(
            value, individual_parameters, feature
        )

    #@abstractmethod
    def compute_individual_ages_from_biomarker_values_tensorized(
        self,
        value: torch.Tensor,
        individual_parameters: DictParamsTorch,
        feature: Optional[FeatureType],
    ) -> torch.Tensor:
        """
        For one individual, compute age(s) at which the given features values are
        reached (given the subject's individual parameters), with tensorized inputs.

        Parameters
        ----------
        value : :class:`torch.Tensor` of shape ``(1, n_values)``
            Contains the :term:`biomarker` value(s) of the subject.

        individual_parameters : DictParamsTorch
            Contains the individual parameters.
            Each individual parameter should be a :class:`torch.Tensor`.

        feature : :obj:`str` (or None)
            Name of the considered :term:`biomarker`.

            .. note::
                Optional for :class:`.UnivariateModel`, compulsory
                for :class:`.MultivariateModel`.

        Returns
        -------
        :class:`torch.Tensor`
            Contains the subject's ages computed at the given values(s).
            Shape of tensor is ``(n_values, 1)``.
        """
        raise NotImplementedError("TODO in child classes")

    def compute_jacobian_tensorized(
        self,
        state: State,
    ) -> DictParamsTorch:
        """
        Compute the jacobian of the model w.r.t. each individual parameter, given the input state.

        This function aims to be used in :class:`.ScipyMinimize` to speed up optimization.

        Parameters
        ----------
        state : :class:`.State`
            Instance holding values for all model variables (including latent individual variables), as well as:
            - timepoints : :class:`torch.Tensor` of shape (n_individuals, n_timepoints)

        Returns
        -------
        :obj:`dict` [ param_name: :obj:`str`, :class:`torch.Tensor` ] :
            Tensors are of shape ``(n_individuals, n_timepoints, n_features, n_dims_param)``.
        """
        raise NotImplementedError("TODO")
        return {
            ip: state[f"model_jacobian_{ip}"]
            for ip in self.get_individual_variable_names()
        }

    @classmethod
    def compute_sufficient_statistics(cls, state: State) -> SuffStatsRW:
        """
        Compute sufficient statistics from state.

        Parameters
        ----------
        state : :class:`.State`

        Returns
        -------
        :obj:`dict` [ suff_stat: :obj:`str`, :class:`torch.Tensor`]
        """
        suff_stats = {}
        for mp_var in state.dag.sorted_variables_by_type[ModelParameter].values():
            mp_var: ModelParameter  # type-hint only
            suff_stats.update(mp_var.suff_stats(state))

        # we add some fake sufficient statistics that are in fact convergence metrics (summed over individuals)
        # TODO proper handling of metrics
        # We do not account for regularization of pop. vars since we do NOT have true Bayesian priors on them (for now)
        for k in ("nll_attach", "nll_regul_ind_sum"):
            suff_stats[k] = state[k]
        suff_stats["nll_tot"] = suff_stats["nll_attach"] + suff_stats["nll_regul_ind_sum"]  # "nll_regul_all_sum"

        return suff_stats

    @classmethod
    def update_parameters(
        cls,
        state: State,
        sufficient_statistics: SuffStatsRO,
        *,
        burn_in: bool,
    ) -> None:
        """
        Update model parameters of the provided state.

        Parameters
        ----------
        state : :class:`.State`
        sufficient_statistics : dict[suff_stat: str, :class:`torch.Tensor`]
        burn_in : bool
        """
        # <!> we should wait before updating state since some updating rules may depending on OLD state
        # (i.e. no sequential update of state but batched updates once all updated values were retrieved)
        # (+ it would be inefficient since we could recompute some derived values between updates!)
        params_updates = {}
        for mp_name, mp_var in state.dag.sorted_variables_by_type[ModelParameter].items():
            mp_var: ModelParameter  # type-hint only
            params_updates[mp_name] = mp_var.compute_update(
                state=state, suff_stats=sufficient_statistics, burn_in=burn_in
            )
        # mass update at end
        for mp, mp_updated_val in params_updates.items():
            state[mp] = mp_updated_val

    @classmethod
    def _serialize_tensor(cls, v, *, indent: str = "", sub_indent: str = "") -> str:
        """Nice serialization of floats, torch tensors (or numpy arrays)."""
        if isinstance(v, (str, bool, int)):
            return str(v)
        if isinstance(v, float) or getattr(v, 'ndim', -1) == 0:
            # for 0D tensors / arrays the default behavior is to print all digits...
            # change this!
            return f'{v:.{1+torch_print_opts.precision}g}'
        if isinstance(v, (list, frozenset, set, tuple)):
            try:
                return cls._serialize_tensor(torch.tensor(list(v)), indent=indent, sub_indent=sub_indent)
            except Exception:
                return str(v)
        if isinstance(v, dict):
            if not len(v):
                return ""
            subs = [
                f"{p} : " + cls._serialize_tensor(vp, indent="  ", sub_indent=" "*len(f"{p} : ["))
                for p, vp in v.items()
            ]
            lines = [indent + _ for _ in "\n".join(subs).split("\n")]
            return "\n" + "\n".join(lines)
        # torch.tensor, np.array, ...
        # in particular you may use `torch.set_printoptions` and `np.set_printoptions` globally
        # to tune the number of decimals when printing tensors / arrays
        v_repr = str(v)
        # remove tensor prefix & possible device/size/dtype suffixes
        v_repr = re.sub(r'^[^\(]+\(', '', v_repr)
        v_repr = re.sub(r'(?:, device=.+)?(?:, size=.+)?(?:, dtype=.+)?\)$', '', v_repr)
        # adjust justification
        return re.sub(r'\n[ ]+([^ ])', rf'\n{sub_indent}\1', v_repr)

    def __str__(self):
        output = "=== MODEL ==="
        output += self._serialize_tensor(self.parameters)

        # TODO/WIP obs models...
        # nm_props = export_noise_model(self.noise_model)
        # nm_name = nm_props.pop('name')
        # output += f"\nnoise-model : {nm_name}"
        # output += self._serialize_tensor(nm_props, indent="  ")

        return output

    @staticmethod
    def time_reparametrization(
        *,
        t: TensorOrWeightedTensor[float],
        alpha: torch.Tensor,
        tau: torch.Tensor,
    ) -> TensorOrWeightedTensor[float]:
        """
        Tensorized time reparametrization formula.

        .. warning::
            Shapes of tensors must be compatible between them.

        Parameters
        ----------
        t : :class:`torch.Tensor`
            Timepoints to reparametrize
        alpha : :class:`torch.Tensor`
            Acceleration factors of individual(s)
        tau : :class:`torch.Tensor`
            Time-shift(s).

        Returns
        -------
        :class:`torch.Tensor` of same shape as `timepoints`
        """
        return alpha * (t - tau)

    #@abstractmethod
    #def model(self, **kws) -> torch.Tensor:
    #    pass
    #
    #@abstractmethod
    #def model_jacobian(self, **kws) -> torch.Tensor:
    #    pass

    def get_variables_specs(self) -> NamedVariables:
        """
        Return the specifications of the variables (latent variables,
        derived variables, model 'parameters') that are part of the model.

        Returns
        -------
        NamedVariables :
            The specifications of the model's variables.
        """
        d = NamedVariables({
            "t": DataVariable(),
            "rt": LinkedVariable(self.time_reparametrization),
            #"model": LinkedVariable(self.model),  # function arguments may depends on hyperparameters so postpone (e.g. presence of sources or not)
            #"model_jacobian_{ip}": LinkedVariable(self.model_jacobian), for ip in IndividualLatentVariables....
        })

        single_obs_model = len(self.obs_models) == 1
        for obs_model in self.obs_models:
            d.update(obs_model.get_variables_specs(named_attach_vars=not single_obs_model))

        #if not single_obs_model:
        #    raise NotImplementedError(
        #        "WIP: Only 1 noise model supported for now, but to be extended."
        #    )
        #    d.update(
        #        #nll_attach_full=LinkedVariable(Sum(...)),
        #        nll_attach_ind=LinkedVariable(Sum(...)),
        #        nll_attach=LinkedVariable(Sum(...)),
        #        # TODO Same for nll_attach_ind jacobian, w.r.t each observation var???
        #    )

        return d

    def _initialize_state(self) -> None:
        """
        Initialize the internal state of model, as well as the underlying DAG.

        Note that all model hyperparameters (dimension, source_dimension, ...) should be defined
        in order to be able to do so.

        Returns
        -------
        None
        """
        if self._state is not None:
            raise LeaspyModelInputError("Trying to initialize the model's state again")
        self.state = State(
            VariablesDAG.from_dict(self.get_variables_specs()),
            auto_fork_type=StateForkType.REF
        )
        self.state.track_variables(self.tracked_variables)

    def initialize(self, dataset: Optional[Dataset] = None, method: Optional[InitializationMethod] = None) -> None:
        """
        Overloads base model initialization (in particular to handle internal model State).

        <!> We do not put data variables in internal model state at this stage (done in algorithm)

        Parameters
        ----------
        dataset : :class:`.Dataset`, optional
            Input dataset from which to initialize the model.
        method : InitializationMethod, optional
            The initialization method to be used.
            Default='default'.
        """
<<<<<<< HEAD
        method = method or InitializationMethod.DEFAULT
=======
>>>>>>> f893dfb4
        super().initialize(dataset=dataset, method=method)
        self._initialize_state()
        if not dataset:
            return
        # WIP: design of this may be better somehow?
        with self._state.auto_fork(None):

            # Set model parameters
            self._initialize_model_parameters(dataset, method=method)

            # Initialize population latent variables to their mode
            self._state.put_population_latent_variables(LatentVariableInitType.PRIOR_MODE)

    def put_individual_parameters(self, state: State, dataset: Dataset):
        if not state.are_variables_set(('xi', 'tau')):
            with state.auto_fork(None):
                state.put_individual_latent_variables(LatentVariableInitType.PRIOR_SAMPLES,
                                                      n_individuals=dataset.n_individuals)
    def _put_data_timepoints(self, state: State, timepoints: TensorOrWeightedTensor[float]) -> None:
        """Put the timepoints variables inside the provided state (in-place)."""
        # TODO/WIP: we use a regular tensor with 0 for times so that 'model' is a regular tensor
        # (to avoid having to cope with `StatelessDistributionFamily` having some `WeightedTensor` as parameters)
        # (but we might need it at some point, especially for `batched_deltas` of ordinal model for instance)
        if isinstance(timepoints, WeightedTensor):
            state["t"] = timepoints
        elif isinstance(timepoints, torch.Tensor):
            state["t"] = WeightedTensor(timepoints)
        else:
            raise TypeError(
                f"Time points should be either torch Tensors or WeightedTensors. "
                f"Instead, a {type(timepoints)} was provided."
            )

    def put_data_variables(self, state: State, dataset: Dataset) -> None:
        """Put all the needed data variables inside the provided state (in-place)."""
        self._put_data_timepoints(
            state,
            WeightedTensor(dataset.timepoints, dataset.mask.to(torch.bool).any(dim=LVL_FT))
        )
        for obs_model in self.obs_models:
            state[obs_model.name] = obs_model.getter(dataset)

    def reset_data_variables(self, state: State) -> None:
        """Reset all data variables inside the provided state (in-place)."""
        state["t"] = None
        for obs_model in self.obs_models:
            state[obs_model.name] = None

    def _initialize_model_parameters(self, dataset: Dataset, method: InitializationMethod) -> None:
        """Initialize model parameters (in-place, in `_state`).

        The method also checks that the model parameters whose initial values
        were computed from the dataset match the expected model parameters from
        the specifications (i.e. the nodes of the DAG of type 'ModelParameter').

        If there is a mismatch, the method raises a ValueError because there is
        an inconsistency between the definition of the model and the way it computes
        the initial values of its parameters from a dataset.

        Parameters
        ----------
        dataset : Dataset
            The dataset to use to compute initial values for the model parameters.

        method : InitializationMethod
            The initialization method to use to compute these initial values.
        """
        model_parameters_initialization = self._compute_initial_values_for_model_parameters(dataset, method=method)
        model_parameters_spec = self.dag.sorted_variables_by_type[ModelParameter]
        if set(model_parameters_initialization.keys()) != set(model_parameters_spec):
            raise ValueError(
                "Model parameters created at initialization are different "
                "from the expected model parameters from the specs:\n"
                f"- From initialization: {sorted(list(model_parameters_initialization.keys()))}\n"
                f"- From Specs: {sorted(list(model_parameters_spec))}\n"
            )
        for model_parameter_name, model_parameter_variable in model_parameters_spec.items():
            model_parameter_initial_value = model_parameters_initialization[model_parameter_name]
            if not isinstance(model_parameter_initial_value, (torch.Tensor, WeightedTensor)):
                try:
                    model_parameter_initial_value = torch.tensor(model_parameter_initial_value, dtype=torch.float)
                except ValueError:
                    raise ValueError(
                        f"The initial value for model parameter '{model_parameter_name}' "
                        "should be a tensor, or a weighted tensor.\nInstead, "
                        f"{model_parameter_initial_value} of type {type(model_parameter_initial_value)} "
                        "was received and cannot be casted to a tensor.\nPlease verify this parameter "
                        "initialization code."
                    )
            self._state[model_parameter_name] = model_parameter_initial_value.expand(model_parameter_variable.shape)

    @abstractmethod
    def _compute_initial_values_for_model_parameters(
        self,
        dataset: Dataset,
        method: InitializationMethod,
    ) -> VariablesValuesRO:
        """Compute initial values for model parameters."""

    def move_to_device(self, device: torch.device) -> None:
        """
        Move a model and its relevant attributes to the specified :class:`torch.device`.

        Parameters
        ----------
        device : :class:`torch.device`
        """
        if self._state is None:
            return

        self._state.to_device(device)
        for hp in self.hyperparameters_names:
            self._state.dag[hp].to_device(device)<|MERGE_RESOLUTION|>--- conflicted
+++ resolved
@@ -945,10 +945,6 @@
             The initialization method to be used.
             Default='default'.
         """
-<<<<<<< HEAD
-        method = method or InitializationMethod.DEFAULT
-=======
->>>>>>> f893dfb4
         super().initialize(dataset=dataset, method=method)
         self._initialize_state()
         if not dataset:
