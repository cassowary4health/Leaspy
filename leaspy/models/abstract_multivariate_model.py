import warnings

import torch
import pandas as pd

from leaspy.models.abstract_model import AbstractModel, InitializationMethod
from leaspy.models.obs_models import observation_model_factory

# WIP
# from leaspy.models.utils.initialization.model_initialization import initialize_parameters
# from leaspy.models.utils.ordinal import OrdinalModelMixin
from leaspy.io.data.dataset import Dataset
from leaspy.variables.specs import (
    NamedVariables,
    ModelParameter,
    Hyperparameter,
    PopulationLatentVariable,
    IndividualLatentVariable,
    LinkedVariable,
    VariablesValuesRO,
)
from leaspy.variables.distributions import Normal
from leaspy.utils.functional import (
    Exp,
    MatMul,
    Sum
)
from leaspy.models.obs_models import FullGaussianObservationModel

from leaspy.utils.typing import KwargsType, Optional
from leaspy.utils.docs import doc_with_super
from leaspy.exceptions import LeaspyModelInputError, LeaspyInputError


@doc_with_super()
class AbstractMultivariateModel(AbstractModel):  # OrdinalModelMixin,
    """
    Contains the common attributes & methods of the multivariate models.

    Parameters
    ----------
    name : :obj:`str`
        Name of the model.
    **kwargs
        Hyperparameters for the model (including `obs_models`).

    Raises
    ------
    :exc:`.LeaspyModelInputError`
        If inconsistent hyperparameters.
    """
    _xi_std = .5
    _tau_std = 5.
    _noise_std = .1
    _sources_std = 1.

    @property
    def xi_std(self) -> torch.Tensor:
        return torch.tensor([self._xi_std])

    @property
    def tau_std(self) -> torch.Tensor:
        return torch.tensor([self._tau_std])

    @property
    def noise_std(self) -> torch.Tensor:
        return torch.tensor(self._noise_std)

    @property
    def sources_std(self) -> float:
        return self._sources_std

    def __init__(self, name: str, **kwargs):

        self.source_dimension: Optional[int] = None

        # TODO / WIP / TMP: dirty for now...
        # Should we:
        # - use factory of observation models instead? dataset -> ObservationModel
        # - or refact a bit `ObservationModel` structure? (lazy init of its variables...)
        # (cf. note in AbstractModel as well)
        dimension = kwargs.get('dimension', None)
        if 'features' in kwargs:
            dimension = len(kwargs['features'])
        observation_models = kwargs.get("obs_models", None)
        if observation_models is None:
            observation_models = "gaussian-scalar" if dimension is None else "gaussian-diagonal"
        if isinstance(observation_models, (list, tuple)):
            kwargs["obs_models"] = tuple(
                [observation_model_factory(obs_model, **kwargs)
                 for obs_model in observation_models]
            )
        elif isinstance(observation_models, (dict)):
            # Not really satisfied... Used for api load
            kwargs["obs_models"] = tuple(
                [observation_model_factory(observation_models['y'], dimension=dimension)]
            )
        else:
            kwargs["obs_models"] = (observation_model_factory(observation_models, dimension=dimension),)
        super().__init__(name, **kwargs)

    def get_variables_specs(self) -> NamedVariables:
        """
        Return the specifications of the variables (latent variables,
        derived variables, model 'parameters') that are part of the model.

        Returns
        -------
        NamedVariables :
            The specifications of the model's variables.
        """
        d = super().get_variables_specs()

        d.update(
            # PRIORS
            log_g_mean=ModelParameter.for_pop_mean("log_g", shape=(self.dimension,)),
            log_g_std=Hyperparameter(0.01),
            tau_mean=ModelParameter.for_ind_mean("tau", shape=(1,)),
            tau_std=ModelParameter.for_ind_std("tau", shape=(1,)),
            xi_std=ModelParameter.for_ind_std("xi", shape=(1,)),
            # LATENT VARS
            log_g=PopulationLatentVariable(
                Normal("log_g_mean", "log_g_std")
            ),
            xi=IndividualLatentVariable(
                Normal("xi_mean", "xi_std")
            ),
            tau=IndividualLatentVariable(
                Normal("tau_mean", "tau_std")
            ),
            # DERIVED VARS
            g=LinkedVariable(Exp("log_g")),
            alpha=LinkedVariable(Exp("xi")),
        )

        if self.source_dimension >= 1:
            d.update(
                # PRIORS
                betas_mean=ModelParameter.for_pop_mean(
                    "betas",
                    shape=(self.dimension - 1, self.source_dimension),
                ),
                betas_std=Hyperparameter(0.01),
                sources_mean=Hyperparameter(
                    torch.zeros((self.source_dimension,))
                ),
                sources_std=Hyperparameter(1.),
                # LATENT VARS
                betas=PopulationLatentVariable(
                    Normal("betas_mean", "betas_std"),
                    sampling_kws={"scale": .5},   # cf. GibbsSampler (for retro-compat)
                ),
                sources=IndividualLatentVariable(
                    Normal("sources_mean", "sources_std")
                ),
                # DERIVED VARS
                mixing_matrix=LinkedVariable(
                    MatMul("orthonormal_basis", "betas").then(torch.t)
                ),  # shape: (Ns, Nfts)
                space_shifts=LinkedVariable(
                    MatMul("sources", "mixing_matrix")
                ),  # shape: (Ni, Nfts)
            )

        return d

    def _get_dataframe_from_dataset(self, dataset: Dataset) -> pd.DataFrame:
        df = dataset.to_pandas().dropna(how='all').sort_index()[dataset.headers]
        if not df.index.is_unique:
            raise LeaspyInputError("Index of DataFrame is not unique.")
<<<<<<< HEAD
        assert df.index.to_frame().notnull().all(axis=None)
=======
        if not df.index.to_frame().notnull().all(axis=None):
            raise LeaspyInputError("Index of DataFrame contains unvalid values.")
>>>>>>> b64c8c46
        if self.features != df.columns.tolist():
            raise LeaspyInputError(
                f"Features mismatch between model and dataset: {self.features} != {df.columns}"
            )
        return df
<<<<<<< HEAD

    def _compute_initial_values_for_model_parameters(
        self,
        dataset: Dataset,
        method: InitializationMethod,
    ) -> VariablesValuesRO:
        """Compute initial values for model parameters."""
        from leaspy.models.utilities import (
            compute_patient_slopes_distribution,
            compute_patient_values_distribution,
            compute_patient_time_distribution,
            get_log_velocities,
            torch_round,
        )

        df = self._get_dataframe_from_dataset(dataset)
        slopes_mu, slopes_sigma = compute_patient_slopes_distribution(df)
        values_mu, values_sigma = compute_patient_values_distribution(df)
        time_mu, time_sigma = compute_patient_time_distribution(df)

        if method == InitializationMethod.DEFAULT:
            slopes = slopes_mu
            values = values_mu
            t0 = time_mu
            betas = torch.zeros((self.dimension - 1, self.source_dimension))

        if method == InitializationMethod.RANDOM:
            slopes = torch.normal(slopes_mu, slopes_sigma)
            values = torch.normal(values_mu, values_sigma)
            t0 = torch.normal(time_mu, time_sigma)
            betas = torch.distributions.normal.Normal(loc=0., scale=1.).sample(
                sample_shape=(self.dimension - 1, self.source_dimension)
            )

        # Enforce values are between 0 and 1
        values = values.clamp(min=1e-2, max=1 - 1e-2)  # always "works" for ordinal (values >= 1)

        parameters = {
            "log_g_mean": torch.log(1. / values - 1.),
            "log_v0_mean": get_log_velocities(slopes, self.features),
            "tau_mean": t0,
            "tau_std": self.tau_std,
            "xi_std": self.xi_std,
        }
        if self.source_dimension >= 1:
            parameters["betas_mean"] = betas
        rounded_parameters = {
            str(p): torch_round(v.to(torch.float32)) for p, v in parameters.items()
        }
        obs_model = next(iter(self.obs_models))  # WIP: multiple obs models...
        if isinstance(obs_model, FullGaussianObservationModel):
            rounded_parameters["noise_std"] = self.noise_std.expand(
                obs_model.extra_vars['noise_std'].shape
            )
        return rounded_parameters
=======
>>>>>>> b64c8c46

    def _validate_compatibility_of_dataset(self, dataset: Optional[Dataset] = None) -> None:
        super()._validate_compatibility_of_dataset(dataset)
        if not dataset:
            return
        if self.source_dimension is None:
            self.source_dimension = int(dataset.dimension ** .5)
            warnings.warn(
                "You did not provide `source_dimension` hyperparameter for multivariate model, "
                f"setting it to ⌊√dimension⌋ = {self.source_dimension}."
            )
        elif not (isinstance(self.source_dimension, int) and 0 <= self.source_dimension < dataset.dimension):
            raise LeaspyModelInputError(
                f"Sources dimension should be an integer in [0, dimension - 1[ "
                f"but you provided `source_dimension` = {self.source_dimension} "
                f"whereas `dimension` = {dataset.dimension}."
            )

    #def load_parameters(self, parameters: KwargsType) -> None:
    #    """
    #    Updates all model parameters from the provided parameters.
    #
    #    Parameters
    #    ----------
    #    parameters : KwargsType
    #        The parameters to be loaded.
    #    """
    #    self.parameters = {}
    #    for k, v in parameters.items():
    #        if k in ('mixing_matrix',):
    #            # The mixing matrix will always be recomputed from `betas`
    #            # and the other needed model parameters (g, v0)
    #            continue
    #        if not isinstance(v, torch.Tensor):
    #            v = torch.tensor(v)
    #        self.parameters[k] = v
    #
    #    self._check_ordinal_parameters_consistency()

    def _load_hyperparameters(self, hyperparameters: KwargsType) -> None:
        """
        Updates all model hyperparameters from the provided hyperparameters.

        Parameters
        ----------
        hyperparameters : KwargsType
            The hyperparameters to be loaded.
        """
        expected_hyperparameters = ('features', 'dimension', 'source_dimension')

        if 'features' in hyperparameters:
            self.features = hyperparameters['features']

        if 'dimension' in hyperparameters:
            if self.features and hyperparameters['dimension'] != len(self.features):
                raise LeaspyModelInputError(
                    f"Dimension provided ({hyperparameters['dimension']}) does not match "
                    f"features ({len(self.features)})"
                )
            self.dimension = hyperparameters['dimension']

        if 'source_dimension' in hyperparameters:
            if not (
                isinstance(hyperparameters['source_dimension'], int)
                and (hyperparameters['source_dimension'] >= 0)
                and (self.dimension is None or hyperparameters['source_dimension'] <= self.dimension - 1)
            ):
                raise LeaspyModelInputError(
                    f"Source dimension should be an integer in [0, dimension - 1], "
                    f"not {hyperparameters['source_dimension']}"
                )
            self.source_dimension = hyperparameters['source_dimension']

        # WIP
        ## special hyperparameter(s) for ordinal model
        #expected_hyperparameters += self._handle_ordinal_hyperparameters(hyperparameters)

        self._raise_if_unknown_hyperparameters(expected_hyperparameters, hyperparameters)

    def to_dict(self, *, with_mixing_matrix: bool = True) -> KwargsType:
        """
        Export ``Leaspy`` object as dictionary ready for :term:`JSON` saving.

        Parameters
        ----------
        with_mixing_matrix : :obj:`bool` (default ``True``)
            Save the :term:`mixing matrix` in the exported file in its 'parameters' section.

            .. warning::
                It is not a real parameter and its value will be overwritten at model loading
                (orthonormal basis is recomputed from other "true" parameters and mixing matrix
                is then deduced from this orthonormal basis and the betas)!
                It was integrated historically because it is used for convenience in
                browser webtool and only there...

        Returns
        -------
        KwargsType :
            The object as a dictionary.
        """
        model_settings = super().to_dict()
        model_settings['source_dimension'] = self.source_dimension

        if with_mixing_matrix and self.source_dimension >= 1:
            # transposed compared to previous version
            model_settings['parameters']['mixing_matrix'] = self.state['mixing_matrix'].tolist()

        # self._export_extra_ordinal_settings(model_settings)

        return model_settings<|MERGE_RESOLUTION|>--- conflicted
+++ resolved
@@ -168,75 +168,13 @@
         df = dataset.to_pandas().dropna(how='all').sort_index()[dataset.headers]
         if not df.index.is_unique:
             raise LeaspyInputError("Index of DataFrame is not unique.")
-<<<<<<< HEAD
-        assert df.index.to_frame().notnull().all(axis=None)
-=======
         if not df.index.to_frame().notnull().all(axis=None):
             raise LeaspyInputError("Index of DataFrame contains unvalid values.")
->>>>>>> b64c8c46
         if self.features != df.columns.tolist():
             raise LeaspyInputError(
                 f"Features mismatch between model and dataset: {self.features} != {df.columns}"
             )
         return df
-<<<<<<< HEAD
-
-    def _compute_initial_values_for_model_parameters(
-        self,
-        dataset: Dataset,
-        method: InitializationMethod,
-    ) -> VariablesValuesRO:
-        """Compute initial values for model parameters."""
-        from leaspy.models.utilities import (
-            compute_patient_slopes_distribution,
-            compute_patient_values_distribution,
-            compute_patient_time_distribution,
-            get_log_velocities,
-            torch_round,
-        )
-
-        df = self._get_dataframe_from_dataset(dataset)
-        slopes_mu, slopes_sigma = compute_patient_slopes_distribution(df)
-        values_mu, values_sigma = compute_patient_values_distribution(df)
-        time_mu, time_sigma = compute_patient_time_distribution(df)
-
-        if method == InitializationMethod.DEFAULT:
-            slopes = slopes_mu
-            values = values_mu
-            t0 = time_mu
-            betas = torch.zeros((self.dimension - 1, self.source_dimension))
-
-        if method == InitializationMethod.RANDOM:
-            slopes = torch.normal(slopes_mu, slopes_sigma)
-            values = torch.normal(values_mu, values_sigma)
-            t0 = torch.normal(time_mu, time_sigma)
-            betas = torch.distributions.normal.Normal(loc=0., scale=1.).sample(
-                sample_shape=(self.dimension - 1, self.source_dimension)
-            )
-
-        # Enforce values are between 0 and 1
-        values = values.clamp(min=1e-2, max=1 - 1e-2)  # always "works" for ordinal (values >= 1)
-
-        parameters = {
-            "log_g_mean": torch.log(1. / values - 1.),
-            "log_v0_mean": get_log_velocities(slopes, self.features),
-            "tau_mean": t0,
-            "tau_std": self.tau_std,
-            "xi_std": self.xi_std,
-        }
-        if self.source_dimension >= 1:
-            parameters["betas_mean"] = betas
-        rounded_parameters = {
-            str(p): torch_round(v.to(torch.float32)) for p, v in parameters.items()
-        }
-        obs_model = next(iter(self.obs_models))  # WIP: multiple obs models...
-        if isinstance(obs_model, FullGaussianObservationModel):
-            rounded_parameters["noise_std"] = self.noise_std.expand(
-                obs_model.extra_vars['noise_std'].shape
-            )
-        return rounded_parameters
-=======
->>>>>>> b64c8c46
 
     def _validate_compatibility_of_dataset(self, dataset: Optional[Dataset] = None) -> None:
         super()._validate_compatibility_of_dataset(dataset)
