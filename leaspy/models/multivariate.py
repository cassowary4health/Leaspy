--- conflicted
+++ resolved
@@ -56,12 +56,7 @@
     def __init__(self, name: str, variables_to_track: Optional[Iterable[str]] = None, **kwargs):
         super().__init__(name, **kwargs)
 
-<<<<<<< HEAD
         default_variables_to_track = ["log_g_mean",
-=======
-        variables_to_track = variables_to_track or (
-            "log_g_mean",
->>>>>>> b64c8c46
             "log_v0_mean",
             "noise_std",
             "tau_mean",
@@ -77,15 +72,12 @@
             "nll_regul_all_sum",
             "nll_tot"]
 
-<<<<<<< HEAD
         if self.source_dimension>0:
             default_variables_to_track += ['sources','betas','mixing_matrix', 'space_shifts']
 
         variables_to_track = variables_to_track or default_variables_to_track
         self.tracked_variables = self.tracked_variables.union(set(variables_to_track))
 
-=======
->>>>>>> b64c8c46
     """
     @suffixed_method
     def compute_individual_tensorized(
@@ -497,7 +489,6 @@
     @abstractmethod
     def metric(*, g: torch.Tensor) -> torch.Tensor:
         pass
-<<<<<<< HEAD
 
     @classmethod
     def model_no_sources(cls, *, rt: torch.Tensor, metric, v0, log_g) -> torch.Tensor:
@@ -529,39 +520,6 @@
     def __init__(self, name: str, **kwargs):
         super().__init__(name, **kwargs)
 
-=======
-
-    @classmethod
-    def model_no_sources(cls, *, rt: torch.Tensor, metric, v0, log_g) -> torch.Tensor:
-        """Returns a model without source. A bit dirty?"""
-        return cls.model_with_sources(
-            rt=rt,
-            metric=metric,
-            v0=v0,
-            log_g=log_g,
-            space_shifts=torch.zeros((1, 1)),
-        )
-
-    @classmethod
-    @abstractmethod
-    def model_with_sources(
-        cls,
-        *,
-        rt: torch.Tensor,
-        space_shifts: torch.Tensor,
-        metric,
-        v0,
-        log_g,
-    ) -> torch.Tensor:
-        pass
-
-
-class LinearMultivariateModel(MultivariateModel):
-    """Manifold model for multiple variables of interest (linear formulation)."""
-    def __init__(self, name: str, **kwargs):
-        super().__init__(name, **kwargs)
-
->>>>>>> b64c8c46
     @staticmethod
     def metric(*, g: torch.Tensor) -> torch.Tensor:
         """Used to define the corresponding variable."""
@@ -634,32 +592,6 @@
     """Manifold model for multiple variables of interest (logistic formulation)."""
     def __init__(self, name: str, **kwargs):
         super().__init__(name, **kwargs)
-<<<<<<< HEAD
-
-    @staticmethod
-    def metric(*, g: torch.Tensor) -> torch.Tensor:
-        """Used to define the corresponding variable."""
-        return (g + 1) ** 2 / g
-
-    @classmethod
-    def model_with_sources(
-        cls,
-        *,
-        rt: TensorOrWeightedTensor[float],
-        space_shifts: TensorOrWeightedTensor[float],
-        metric: TensorOrWeightedTensor[float],
-        v0: TensorOrWeightedTensor[float],
-        log_g: TensorOrWeightedTensor[float],
-    ) -> torch.Tensor:
-        """Returns a model with sources."""
-        # Shape: (Ni, Nt, Nfts)
-        pop_s = (None, None, ...)
-        rt = unsqueeze_right(rt, ndim=1)  # .filled(float('nan'))
-        w_model_logit = metric[pop_s] * (v0[pop_s] * rt + space_shifts[:, None, ...]) - log_g[pop_s]
-        model_logit, weights = WeightedTensor.get_filled_value_and_weight(w_model_logit, fill_value=0.)
-        return WeightedTensor(torch.sigmoid(model_logit), weights).weighted_value
-
-=======
 
     @staticmethod
     def metric(*, g: torch.Tensor) -> torch.Tensor:
@@ -738,7 +670,6 @@
                 obs_model.extra_vars['noise_std'].shape
             )
         return rounded_parameters
->>>>>>> b64c8c46
 
 """
 # document some methods (we cannot decorate them at method creation since they are
