--- conflicted
+++ resolved
@@ -1,9 +1,6 @@
 from leaspy.models.utils.attributes.abstract_attributes import AbstractAttributes
-<<<<<<< HEAD
 from leaspy.models.utils.attributes import LogisticParallelAttributes, LogisticAttributes, LinearAttributes, LogisticOrdinalAttributes, JointLogisticAttributes
-=======
 from leaspy.models.utils.attributes import LogisticParallelAttributes, LogisticAttributes, LinearAttributes, LogisticOrdinalAttributes, SurvivalAttributes
->>>>>>> caa985a8
 
 from leaspy.exceptions import LeaspyModelInputError
 
@@ -16,12 +13,8 @@
     _attributes = {
         'logistic': LogisticAttributes,
         'univariate_logistic': LogisticAttributes,
-<<<<<<< HEAD
         'joint_univariate_logistic': JointLogisticAttributes,
-
-=======
         'univariate_survival_weibull': SurvivalAttributes,
->>>>>>> caa985a8
         'logistic_parallel': LogisticParallelAttributes,
 
         'linear': LinearAttributes,
