from __future__ import annotations
from typing import TYPE_CHECKING
from dataclasses import dataclass, field
from functools import reduce
import copy

import torch
from torch.distributions.constraints import unit_interval

from leaspy.exceptions import LeaspyInputError
from leaspy.utils.typing import KwargsType, Tuple, Callable, Optional, Dict, DictParamsTorch
from leaspy.models.utils.ordinal import OrdinalModelMixin

if TYPE_CHECKING:
    from leaspy.models.abstract_model import AbstractModel

# Type aliases
ValidationFunc = Callable[[KwargsType], KwargsType]


@dataclass(frozen=True)
class NoiseStruct:
    """
    Class storing all metadata of a noise structure (read-only).

    This class is not intended to be used directly, it serves as configuration for NoiseModel helper class.

    TODO? really have everything related to noise here, including stuff that is currently hardcoded in models
    (model log-likelihood...)?

    Parameters
    ----------
    distribution_factory : function [torch.Tensor, **kws] -> torch.distributions.Distribution (or None)
        A function taking a :class:`torch.Tensor` of values first, possible keyword arguments
        and returning a noise generator (instance of class :class:`torch.distributions.Distribution`),
        which can sample around these values with respect to noise structure.
    model_kws_to_dist_kws : dict[str, str]
        Mapping from naming of noise parameters in Leaspy model to the related torch distribution parameters.
    dist_kws_validators : tuple[ValidationFunc (kwargs -> kwargs)]
        Tuple of functions that sequentially (FIFO) check (& possibly clean) distribution parameters (input).
        It may raise (LeaspyAlgoInputError) if those are not appropriate for the noise structure.
        Those validators are the ones that we already may define without any need for a context
        (e.g. a 'gaussian_scalar' noise will need the scale to be of dimension 1, always)
    contextual_dist_kws_validators : tuple[**context -> ValidationFunc or None]
        Tuple of functions which are factory of validators functions, based on context parameters.
        Indeed, sometimes we may want to enforce some conditions, but we cannot enforce them without having extra contextual information
        (e.g. the scale of 'gaussian_diagonal' can be of any length in general, but if we already know the model dimension,
         then we want to make sure that the scale parameter will be of the same dimension)
        Note: if a given context is not sufficient to build a validator, factory should return None instead of a ValidationFunc.
        cf. :meth:`NoiseStruct.with_contextual_validators` for more details.

    Attributes
    ----------
    dist_kws_to_model_kws : dict[str, str] (read-only property)
        Mapping from torch distribution parameters to the related noise parameter naming in Leaspy model.

    All the previous parameters are also attributes (dataclass)
    """
    distribution_factory: Optional[Callable[..., torch.distributions.Distribution]] = None
    model_kws_to_dist_kws: Dict[str, str] = field(default_factory=dict)
    dist_kws_validators: Tuple[ValidationFunc, ...] = ()
    contextual_dist_kws_validators: Tuple[Callable[..., Optional[ValidationFunc]], ...] = ()

    @property
    def dist_kws_to_model_kws(self):
        """Shortcut for reciprocal mapping of `model_kws_to_dist_kws`"""
        return {v: k for k, v in self.model_kws_to_dist_kws.items()}

    def validate_dist_kws(self, dist_kws: KwargsType) -> KwargsType:
        """Sequentially compose all validators to validate input."""
        return reduce(
            lambda kws, V: V(kws),
            self.dist_kws_validators,  # sequence of validators (V)
            dist_kws  # initial keywords
        )

    def with_contextual_validators(self, **context_kws):
        """
        Clone the current noise structure but with the additional contextual `dist_kws_validators`.

        Note: the contextual validators will be appended, in FIFO order, to the already existing `dist_kws_validators`
        (so in particular they will be executed after them).

        Parameters
        ----------
        **context_kws
            Any relevant keyword argument which may help to define additional contextual `dist_kws_validators`.

        Returns
        -------
        NoiseStruct
            A cloned version of the current noise structure with relevant extra contextual validators set
            (they are now "static", i.e. regular validators)
        """
        # depending on context, determine which `contextual_dist_kws_validators` are relevant (= not None)
        # and those which are not (= None)
        possible_extra_validators = (ctxt_V(**context_kws) for ctxt_V in self.contextual_dist_kws_validators)

        relevant_extra_dist_kws_validators = tuple(V for V in possible_extra_validators if V is not None)
        # only keep contextual validators that were not relevant at this step (for chaining)
        remaining_contextual_dist_kws_validators = tuple(
            ctxt_V for ctxt_V, V in zip(self.contextual_dist_kws_validators, possible_extra_validators)
            if V is None
        )

        return self.__class__(
            distribution_factory=self.distribution_factory,
            model_kws_to_dist_kws=copy.deepcopy(self.model_kws_to_dist_kws),
            dist_kws_validators=self.dist_kws_validators + relevant_extra_dist_kws_validators,
            contextual_dist_kws_validators=remaining_contextual_dist_kws_validators
        )

# Helpers for validation
def convert_input_to_1D_float_tensors(d: KwargsType) -> DictParamsTorch:
    """Helper function to convert all input values into 1D torch float tensors."""
    return {
        k: (v if isinstance(v, torch.Tensor) else torch.tensor(v)).float().view(-1)
        for k, v in d.items()
    }

def validate_dimension_of_scale_factory(error_tpl: str, expected_dim: int, *,
                                        klass = LeaspyInputError):
    """Helper to produce a validator function that check dimension of scale among parameters."""
    def _validator(d: KwargsType):
        noise_scale = d['scale']  # precondition: is a tensor
        dim_noise_scale = noise_scale.numel()
        if dim_noise_scale != expected_dim:
            raise klass(error_tpl.format(noise_scale=noise_scale, dim_noise_scale=dim_noise_scale))
        return d
    return _validator

check_scale_is_univariate = validate_dimension_of_scale_factory(
    "You have provided a noise `scale` ({noise_scale}) of dimension {dim_noise_scale} "
    "whereas the `noise_struct` = 'gaussian_scalar' you requested requires a "
    "univariate scale (e.g. `scale = 0.1`).",
    expected_dim=1
)

def check_scale_is_compat_with_model_dimension(*, model: AbstractModel, **unused_extra_kws):
    """Check that scale parameter is compatible with model dimension."""
    return validate_dimension_of_scale_factory(
        "You requested a 'gaussian_diagonal' noise. However, the attribute `scale` you gave has "
        f"{{dim_noise_scale}} elements, which mismatches with model dimension of {model.dimension}. "
        f"Please give a list of std-dev for every features {model.features}, in order.",
        expected_dim=model.dimension
    )

def check_scale_is_positive(d: KwargsType):
    """Checks scale of noise is positive (component-wise if not scalar)."""
    noise_scale = d['scale']  # precondition: is a tensor
    if (noise_scale <= 0).any():
        raise LeaspyInputError(f"The noise `scale` parameter should be > 0, which is not the case in {noise_scale}.")
    return d

# Need to define our own Multinomial distribution for ordinal models...

class MultinomialDistribution(torch.distributions.Distribution):
    '''
    Class for a multinomial distribution with only sample method.

    Parameters
    ----------
    sf : torch.FloatTensor
        Values of the survival function [P(X > l) for l=0..L-1 where L is max_level] from which the distribution samples.
        Ordinal levels are assumed to be in the last dimension.
        Those values must be in [0, 1], and decreasing when ordinal level increases (not checked).

    Attributes
    ----------
    cdf : torch.FloatTensor
        The cumulative distribution function [P(X <= l) for l=0..L] from which the distribution samples.
        The shape of latest dimension is L+1 where L is max_level.
        We always have P(X <= L) = 1
    '''

    arg_constraints = {}
    validate_args = False

    def __init__(self, sf: torch.Tensor):
        super().__init__()
        assert unit_interval.check(sf).all(), "Bad probabilities in MultinomialDistribution"
        # shape of the sample (we discard the last dimension, used to store the different ordinal levels)
        self._sample_shape = sf.shape[:-1]
        # store the cumulative distribution function with trailing P(X <= L) = 1
        self.cdf = torch.cat((1. - sf, torch.ones((*self._sample_shape, 1))), dim=-1)

    @classmethod
    def from_pdf(cls, pdf: torch.Tensor):
        """Generate a new MultinomialDistribution from its probability density function instead of its survival function."""
        sf = OrdinalModelMixin.compute_ordinal_sf_from_ordinal_pdf(pdf)
        return cls(sf)

    def sample(self):
        """
        Multinomial sampling.

        Returns
        -------
        out : torch.IntTensor
            Vector of integer values corresponding to the multinomial sampling.
            Result is in [[0, L]]
        """
        # random sampling of cdf
        # we sample uniformly on [0, 1( but for the latest dimension corresponding to ordinal levels
        # this latest dimension will be broadcast when comparing with `cdf`
        r = torch.rand(self._sample_shape).unsqueeze(-1)
        out = (r < self.cdf).int().argmax(dim=-1) # works because it returns first index where we find a 1
        return out

# Define default noise structures
NOISE_STRUCTS = {

    None: NoiseStruct(),

    'bernoulli': NoiseStruct(
        distribution_factory=torch.distributions.bernoulli.Bernoulli
    ),

    'gaussian_scalar': NoiseStruct(
        distribution_factory=torch.distributions.normal.Normal,
        model_kws_to_dist_kws={'noise_std': 'scale'},
        dist_kws_validators=(convert_input_to_1D_float_tensors, check_scale_is_positive, check_scale_is_univariate)
    ),

    'gaussian_diagonal': NoiseStruct(
        distribution_factory=torch.distributions.normal.Normal,
        model_kws_to_dist_kws={'noise_std': 'scale'},
        dist_kws_validators=(convert_input_to_1D_float_tensors, check_scale_is_positive),
        contextual_dist_kws_validators=(check_scale_is_compat_with_model_dimension,)
    ),

    'ordinal': NoiseStruct(
        distribution_factory=MultinomialDistribution.from_pdf,
    ),
    'ordinal_ranking': NoiseStruct(
        distribution_factory=MultinomialDistribution, # from survival function directly
    ),
<<<<<<< HEAD
    'joint': NoiseStruct(
        distribution_factory=MultinomialDistribution, # from survival function directly
=======
    'survival': NoiseStruct(
        distribution_factory=None, # from survival function directly
>>>>>>> caa985a8
    )
}<|MERGE_RESOLUTION|>--- conflicted
+++ resolved
@@ -235,12 +235,10 @@
     'ordinal_ranking': NoiseStruct(
         distribution_factory=MultinomialDistribution, # from survival function directly
     ),
-<<<<<<< HEAD
     'joint': NoiseStruct(
         distribution_factory=MultinomialDistribution, # from survival function directly
-=======
+    ),
     'survival': NoiseStruct(
         distribution_factory=None, # from survival function directly
->>>>>>> caa985a8
     )
 }