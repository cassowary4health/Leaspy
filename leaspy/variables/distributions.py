from __future__ import annotations

import math
from abc import ABC, abstractmethod
from dataclasses import dataclass, field
from typing import Tuple, Any, ClassVar, Callable, Type

import torch
from torch.autograd import grad

from leaspy.utils.weighted_tensor import WeightedTensor, TensorOrWeightedTensor, sum_dim
from leaspy.exceptions import LeaspyInputError
from leaspy.utils.distributions import MultinomialDistribution
from leaspy.utils.functional import NamedInputFunction


class StatelessDistributionFamily(ABC):
    """
    Interface to represent stateless distribution families
    (i.e. no distribution parameters are stored in instance).

    TODO / WIP? allow WeightedTensor for parameters as well?
    (e.g. `batched_deltas = Normal(batched_deltas_mean, ...)` which should be masked at some indices)
    --> mask at latent pop. variable level (`batched_deltas`) or
        directly at model parameter level `batched_deltas_mean`?
    """

    parameters: ClassVar[Tuple[str, ...]]

    @classmethod
    @abstractmethod
    def validate_parameters(cls, *params: Any) -> Tuple[torch.Tensor, ...]:
        """
        Validate consistency of distribution parameters,
        returning them with out-of-place modifications if needed.
        """

    @classmethod
    def shape(cls, *params_shapes: Tuple[int, ...]) -> Tuple[int, ...]:
        """
        Shape of distribution samples (without any additional expansion),
        given shapes of distribution parameters.
        """
        # We provide a default implementation which should fit for most cases
        n_params = len(params_shapes)
        if n_params != len(cls.parameters):
            raise LeaspyInputError(
                f"Expecting {len(cls.parameters)} parameters but got {n_params}"
            )
        if n_params == 0:
            raise NotImplementedError(
                "No way to infer shape of samples since no parameter"
            )
        if n_params == 1:
            return params_shapes[0]
        return torch.broadcast_shapes(*params_shapes)

    @classmethod
    @abstractmethod
    def sample(
            cls,
            *params: torch.Tensor,
            sample_shape: Tuple[int, ...] = (),
    ) -> torch.Tensor:
        """
        Sample values, given distribution parameters (`sample_shape` is
        prepended to shape of distribution parameters).
        """

    @classmethod
    @abstractmethod
    def mode(cls, *params: torch.Tensor) -> torch.Tensor:
        """
        Mode of distribution (returning first value if discrete ties),
        given distribution parameters.
        """

    @classmethod
    @abstractmethod
    def mean(cls, *params: torch.Tensor) -> torch.Tensor:
        """Mean of distribution (if defined), given distribution parameters."""

    @classmethod
    @abstractmethod
    def stddev(cls, *params: torch.Tensor) -> torch.Tensor:
        """Standard-deviation of distribution (if defined), given distribution parameters."""

    @classmethod
    @abstractmethod
    def _nll(cls, x: torch.Tensor, *params: torch.Tensor) -> torch.Tensor:
        """Negative log-likelihood of value, given distribution parameters."""

    @classmethod
    @abstractmethod
    def _nll_jacobian(cls, x: torch.Tensor, *params: torch.Tensor) -> torch.Tensor:
        """Jacobian w.r.t. value of negative log-likelihood, given distribution parameters."""

    @classmethod
    def _nll_and_jacobian(
            cls,
            x: torch.Tensor,
            *params: torch.Tensor,
    ) -> Tuple[torch.Tensor, torch.Tensor]:
        """Negative log-likelihood of value and its jacobian w.r.t. value, given distribution parameters."""
        # not efficient implementation by default
        return cls._nll(x, *params), cls._nll_jacobian(x, *params)

    # AUTOMATIC COMPATIBILITY LAYER for value being a regular or a weighted tensor

    @staticmethod
    def _get_func_result_for_tensor_or_weighted_tensor(
            func: Callable,
            x: TensorOrWeightedTensor[float],
            *params: TensorOrWeightedTensor[float],
    ) -> Any:
        """Automatic compatibility layer for value `x` being a regular or a weighted tensor."""
        StatelessDistributionFamily._check_weighted_tensors_have_same_weights(*(x, *params))
        if isinstance(x, WeightedTensor):
            r = func(x.value, *StatelessDistributionFamily._cast_parameters_to_tensors(params))
            conv = x.valued
        else:
            r = func(x, *StatelessDistributionFamily._cast_parameters_to_tensors(params))
            conv = WeightedTensor
        if isinstance(r, tuple):
            return tuple(map(conv, r))
        return conv(r)

    @staticmethod
    def _check_weighted_tensors_have_same_weights(*tensors: TensorOrWeightedTensor[float]):
        """Check that all weighted tensors passed as input have the same weights."""
        pass

    @staticmethod
    def _cast_parameters_to_tensors(parameters: Tuple[TensorOrWeightedTensor[float]]) -> Tuple[torch.Tensor]:
        """Cast a tuple of tensor or WeightedTensor objects to a tuple of tensors."""
        new_parameters = []
        for param in parameters:
            if isinstance(param, WeightedTensor):
                new_parameters.append(param.value)
            elif isinstance(param, torch.Tensor):
                new_parameters.append(param)
            else:
                raise TypeError(
                    f"Parameters of StatelessDistributionFamily should be Tensors "
                    f"or WeightedTensors but a {type(param)} was received."
                )
        return tuple(new_parameters)

    @classmethod
    def nll(
            cls,
            x: TensorOrWeightedTensor[float],
            *params: TensorOrWeightedTensor[float],
    ) -> WeightedTensor[float]:
        """Negative log-likelihood of value, given distribution parameters."""
        return cls._get_func_result_for_tensor_or_weighted_tensor(cls._nll, x, *params)

    @classmethod
    def nll_jacobian(
            cls,
            x: TensorOrWeightedTensor[float],
            *params: TensorOrWeightedTensor[float],
    ) -> WeightedTensor[float]:
        """Jacobian w.r.t. value of negative log-likelihood, given distribution parameters."""
        return cls._get_func_result_for_tensor_or_weighted_tensor(cls._nll_jacobian, x, *params)

    @classmethod
    def nll_and_jacobian(
            cls,
            x: TensorOrWeightedTensor[float],
            *params: TensorOrWeightedTensor[float],
    ) -> Tuple[WeightedTensor[float], WeightedTensor[float]]:
        """Negative log-likelihood of value and its jacobian w.r.t. value, given distribution parameters."""
        return cls._get_func_result_for_tensor_or_weighted_tensor(cls._nll_and_jacobian, x, *params)


class StatelessDistributionFamilyFromTorchDistribution(StatelessDistributionFamily):
    """Wrapper to build a `StatelessDistributionFamily` class from an existing torch distribution class."""

    dist_factory: ClassVar[Callable[..., torch.distributions.Distribution]]

    @classmethod
    def validate_parameters(cls, *params: Any) -> Tuple[torch.Tensor, ...]:
        """
        Validate consistency of distribution parameters,
        returning them with out-of-place modifications if needed.

        Parameters
        ----------
        params : Any
            The parameters to pass to the distribution factory.

        Returns
        -------
        Tuple[torch.Tensor, ...] :
            The validated parameters.
        """
        distribution = cls.dist_factory(*params, validate_args=True)
        return tuple(getattr(distribution, parameter) for parameter in cls.parameters)

    @classmethod
    def sample(
            cls,
            *params: torch.Tensor,
            sample_shape: Tuple[int, ...] = (),
    ) -> torch.Tensor:
        return cls.dist_factory(*params).sample(sample_shape)

    @classmethod
    def mode(cls, *params: torch.Tensor) -> torch.Tensor:
        """
        Mode of distribution (returning first value if discrete ties),
        given distribution parameters.

        Parameters
        ----------
        params : torch.Tensor
            The distribution parameters.

        Returns
        -------
        torch.Tensor :
            The value of the distribution's mode.
        """
        raise NotImplementedError("Not provided in torch.Distribution interface")

    @classmethod
    def mean(cls, *params: torch.Tensor) -> torch.Tensor:
        """
        Mean of distribution (if defined), given distribution parameters.

        Parameters
        ----------
        params : torch.Tensor
            The distribution parameters.

        Returns
        -------
        torch.Tensor :
            The value of the distribution's mean.
        """
        return cls.dist_factory(*params).mean

    @classmethod
    def stddev(cls, *params: torch.Tensor) -> torch.Tensor:
        """
        Return the standard-deviation of the distribution, given distribution parameters.

        Parameters
        ----------
        params : torch.Tensor
            The distribution parameters.

        Returns
        -------
        torch.Tensor :
            The value of the distribution's standard deviation.
        """
        return cls.dist_factory(*params).stddev

    @classmethod
    def _nll(cls, x: torch.Tensor, *params: torch.Tensor) -> torch.Tensor:
        return -cls.dist_factory(*params).log_prob(x)

    @classmethod
    def _nll_and_jacobian(
            cls,
            x: torch.Tensor,
            *params: torch.Tensor,
    ) -> Tuple[torch.Tensor, torch.Tensor]:
        nll = cls._nll(x, *params)
        (nll_grad_value,) = grad(nll, (x,), create_graph=x.requires_grad)
        return nll, nll_grad_value

    @classmethod
    def _nll_jacobian(cls, x: torch.Tensor, *params: torch.Tensor) -> torch.Tensor:
        return cls._nll_and_jacobian(x, *params)[1]


class BernoulliFamily(StatelessDistributionFamilyFromTorchDistribution):
    """Bernoulli family (stateless)."""
    parameters: ClassVar = ("loc",)
    dist_factory: ClassVar = torch.distributions.Bernoulli


class OrdinalFamily(StatelessDistributionFamilyFromTorchDistribution):
    """Ordinal family (stateless)."""
    parameters: ClassVar = ("pdf",)
    dist_factory: ClassVar = MultinomialDistribution.from_pdf


class NormalFamily(StatelessDistributionFamilyFromTorchDistribution):
    """Normal / Gaussian family (stateless)."""

    parameters: ClassVar = ("loc", "scale")
    dist_factory: ClassVar = torch.distributions.Normal
    nll_constant_standard: ClassVar = 0.5 * torch.log(2 * torch.tensor(math.pi))

    @classmethod
    def mode(cls, loc: torch.Tensor, scale: torch.Tensor) -> torch.Tensor:
        """
        Return the mode of the distribution given the distribution's loc and scale parameters.

        Parameters
        ----------
        loc : torch.Tensor
            The distribution loc.

        scale : torch.Tensor
            The distribution scale.

        Returns
        -------
        torch.Tensor :
            The value of the distribution's mode.
        """
        # `loc`, but with possible broadcasting of shape
        return torch.broadcast_tensors(loc, scale)[0]

    @classmethod
    def mean(cls, loc: torch.Tensor, scale: torch.Tensor) -> torch.Tensor:
        """
        Return the mean of the distribution, given the distribution loc and scale parameters.

        Parameters
        ----------
        loc : torch.Tensor
            The distribution loc parameters.
        scale : torch.Tensor
            The distribution scale parameters.

        Returns
        -------
        torch.Tensor :
            The value of the distribution's mean.
        """
        # Hardcode method for efficiency
        # `loc`, but with possible broadcasting of shape
        return torch.broadcast_tensors(loc, scale)[0]

    @classmethod
    def stddev(cls, loc: torch.Tensor, scale: torch.Tensor) -> torch.Tensor:
        """
        Return the standard-deviation of the distribution, given loc and scale of the distribution.

        Parameters
        ----------
        loc : torch.Tensor
            The distribution loc parameter.
        scale : torch.Tensor
            The distribution scale parameter.

        Returns
        -------
        torch.Tensor :
            The value of the distribution's standard deviation.
        """
        # Hardcode method for efficiency
        # `scale`, but with possible broadcasting of shape
        return torch.broadcast_tensors(loc, scale)[1]

    @classmethod
    def _nll(cls, x: torch.Tensor, loc: torch.Tensor, scale: torch.Tensor) -> torch.Tensor:
        # Hardcode method for efficiency
        return (
                0.5 * ((x - loc) / scale) ** 2
                + torch.log(scale)
                + cls.nll_constant_standard
        )

    @classmethod
    def _nll_jacobian(cls, x: torch.Tensor, loc: torch.Tensor, scale: torch.Tensor) -> torch.Tensor:
        # Hardcode method for efficiency
        return (x - loc) / scale ** 2

    @classmethod
    def _nll_and_jacobian(
            cls,
            x: torch.Tensor,
            loc: torch.Tensor,
            scale: torch.Tensor,
    ) -> Tuple[torch.Tensor, torch.Tensor]:
        # Hardcode method for efficiency
        z = (x - loc) / scale
        nll = 0.5 * z ** 2 + torch.log(scale) + cls.nll_constant_standard
        return nll, z / scale

    # @classmethod
    # def sample(cls, loc, scale, *, sample_shape = ()):
    #    # Hardcode method for efficiency? (<!> broadcasting)


class AbstractWeibullRightCensoredFamily(StatelessDistributionFamily):
    dist_weibull: ClassVar = torch.distributions.weibull.Weibull

    @classmethod
    def validate_parameters(cls, *params: Any) -> Tuple[torch.Tensor, ...]:
        """
        Validate consistency of distribution parameters,
        returning them with out-of-place modifications if needed.

        Parameters
        ----------
        params : Any
            The parameters to pass to the distribution factory.

        Returns
        -------
        Tuple[torch.Tensor, ...] :
            The validated parameters.
        """
        raise NotImplementedError("Validate parameters not implemented")

    @classmethod
    def sample(
            cls,
            nu: torch.Tensor,
            rho: torch.Tensor,
            xi: torch.Tensor,
            tau: torch.Tensor,
            *params: torch.Tensor,
            sample_shape: Tuple[int, ...] = (),
    ) -> torch.Tensor:
        return cls.dist_weibull(nu * torch.exp(-xi), rho).sample(sample_shape) + tau

    @classmethod
    def mode(cls, *params: torch.Tensor) -> torch.Tensor:
        """
        Mode of distribution (returning first value if discrete ties),
        given distribution parameters.

        Parameters
        ----------
        params : torch.Tensor
            The distribution parameters.

        Returns
        -------
        torch.Tensor :
            The value of the distribution's mode.
        """
        raise NotImplementedError("Mode not implemented")

    @classmethod
    def mean(cls, nu: torch.Tensor, rho: torch.Tensor, xi: torch.Tensor,
             tau: torch.Tensor, *params: torch.Tensor) -> torch.Tensor:
        """
        Mean of distribution (if defined), given distribution parameters.

        Parameters
        ----------
        params : torch.Tensor
            The distribution parameters.

        Returns
        -------
        torch.Tensor :
            The value of the distribution's mean.
        """
        return cls.dist_weibull(cls._get_reparametrized_nu(xi, nu), rho).mean + tau

    @classmethod
    def stddev(cls, nu: torch.Tensor, rho: torch.Tensor, xi: torch.Tensor,
               tau: torch.Tensor, *params: torch.Tensor) -> torch.Tensor:
        """
        Return the standard-deviation of the distribution, given distribution parameters.

        Parameters
        ----------
        params : torch.Tensor
            The distribution parameters.

        Returns
        -------
        torch.Tensor :
            The value of the distribution's standard deviation.
        """
        return cls.dist_weibull(cls._get_reparametrized_nu(nu,rho,xi,tau), rho).stddev

    @classmethod
    def _extract_reparametrised_parameters(
            cls,
            x: torch.Tensor,
            nu: torch.Tensor,
            rho: torch.Tensor,
            xi: torch.Tensor,
            tau: torch.Tensor,
            *params: torch.Tensor,
    ) -> tuple(torch.Tensor):
        # Get inputs
        event_time, event_bool = x
        xi_format = xi[:, 0]
        tau_format = tau[:, 0]

        # Construct reparametrized variables
        event_rep_time = cls._get_reparametrized_event(event_time, tau_format)
        nu_rep = cls._get_reparametrized_nu(nu,rho,xi_format,tau_format, *params)
        return (event_rep_time, event_bool, nu_rep)

    @classmethod
    def compute_log_likelihood_hazard(
        cls,
        x: torch.Tensor,
        nu: torch.Tensor,
        rho: torch.Tensor,
        xi: torch.Tensor,
        tau: torch.Tensor,
        *params: torch.Tensor,
    ) -> torch.Tensor:
        event_rep_time, event_bool, nu_rep = cls._extract_reparametrised_parameters(x, nu, rho, xi, tau, *params)
        # Hazard neg log-likelihood only for patient with event not censored
        hazard = torch.where(
            event_rep_time > 0,
            (rho / nu_rep) * ((event_rep_time / nu_rep) ** (rho - 1.)),
            -float('inf')
        )
        log_hazard = torch.where(hazard > 0, torch.log(hazard), hazard)
<<<<<<< HEAD
        log_hazard = torch.where(event_bool == 1, log_hazard, torch.tensor(0., dtype=torch.double))
=======
        log_hazard = torch.where(event_bool > 0, log_hazard, torch.tensor(0., dtype=torch.double))
>>>>>>> f893dfb4
        return log_hazard

    @classmethod
    def compute_log_survival(
            cls,
            x: torch.Tensor,
            nu: torch.Tensor,
            rho: torch.Tensor,
            xi: torch.Tensor,
            tau: torch.Tensor,
            *params: torch.Tensor,
    ) -> torch.Tensor:
        event_rep_time, event_bool, nu_rep = cls._extract_reparametrised_parameters(x, nu, rho, xi, tau, *params)
        return -(torch.clamp(event_rep_time, min=0.) / nu_rep) ** rho

    @staticmethod
    def _get_reparametrized_event(
            event_time: torch.Tensor,
            tau: torch.Tensor,
    ) -> torch.Tensor:
        return event_time - tau

    @staticmethod
    @abstractmethod
    def _get_reparametrized_nu(
        nu: torch.Tensor,
        rho: torch.Tensor,
        xi: torch.Tensor,
        tau: torch.Tensor,
        *params: torch.Tensor,
    ) -> torch.Tensor:
        """Reparametrization of nu using individual parameter xi"""

    @classmethod
    def _nll(cls, x: torch.Tensor, nu: torch.Tensor, rho: torch.Tensor, xi: torch.Tensor,
             tau: torch.Tensor, *params: torch.Tensor, ) -> torch.Tensor[float]:
        # Survival neg log-likelihood
        log_survival = cls.compute_log_survival(x, nu, rho, xi, tau, *params)
        log_hazard = cls.compute_log_likelihood_hazard(x, nu, rho, xi, tau, *params)
        attachment_events = - (log_survival + log_hazard)

        return attachment_events

    @classmethod
    def _nll_and_jacobian(
            cls,
            x: torch.Tensor,
            nu: torch.Tensor,
            rho: torch.Tensor,
            xi: torch.Tensor,
            tau: torch.Tensor,
            *params: torch.Tensor,
    ) -> Tuple[torch.Tensor, torch.Tensor]:
        nll = cls._nll(x, nu, rho)
        nll_grad_value = cls._nll_jacobian(x, nu, rho)

        return nll, nll_grad_value

    @classmethod
    def _nll_jacobian(cls, x: torch.Tensor, nu: torch.Tensor, rho: torch.Tensor, xi: torch.Tensor,
                      tau: torch.Tensor, *params: torch.Tensor) -> torch.Tensor:
        pass  # WIP
        # Get inputs
        xi_format = xi[:, 0]
        event_rep_time, event_bool, nu_rep = self._extract_reparametrised_parameters(x, nu, rho, xi, tau)

        # Survival
        log_survival = cls.compute_log_survival(x, nu, rho, xi, tau)

        # Gradients
        grad_xi = rho * log_survival - event_bool * rho
        grad_tau = (rho / nu_rep * torch.exp(xi_format)) * ((event_rep_time / nu_rep) ** (rho - 1.)) + event_bool * (
                rho - 1) / event_rep_time

        # Normalise as compute on normalised variables
        to_cat = [
            grad_xi,
            grad_tau,
        ]

        grads = torch.cat(to_cat, dim=-1).squeeze(0)

        return grads


class WeibullRightCensoredFamily(AbstractWeibullRightCensoredFamily):
    parameters: ClassVar = ("nu", "rho", 'xi', 'tau')

    @staticmethod
    def _get_reparametrized_nu(nu: torch.Tensor,
                               rho: torch.Tensor,
                               xi: torch.Tensor,
                               tau: torch.Tensor,
                               *params:torch.Tensor, ) -> torch.Tensor:
        return torch.exp(-xi) * nu

class WeibullRightCensoredWithSourcesFamily(AbstractWeibullRightCensoredFamily):
    parameters: ClassVar = ("nu", "rho", 'xi', 'tau', "zeta", 'sources')

    @staticmethod
    def _get_reparametrized_nu(nu, rho, xi, tau, zeta, sources):
        return nu * torch.exp(-xi + (1/rho)*(zeta*sources).sum(axis = 1))


@dataclass(frozen=True)
class SymbolicDistribution:
    """Class providing symbolic methods for distribution families."""

    parameters_names: Tuple[str, ...]
    dist_family: Type[StatelessDistributionFamily]

    # to hold automatic methods declared in `__post_init__`
    validate_parameters: Callable[..., Tuple[torch.Tensor, ...]] = field(
        init=False, repr=False, compare=False
    )
    """Function of named distribution parameters, to validate these parameters."""

    shape: Callable[..., Tuple[int, ...]] = field(init=False, repr=False, compare=False)
    """Function of named shapes of distribution parameters, to get shape of distribution samples."""

    mode: Callable[..., torch.Tensor] = field(init=False, repr=False, compare=False)
    """Function of named distribution parameters, to get mode of distribution."""

    mean: Callable[..., torch.Tensor] = field(init=False, repr=False, compare=False)
    """Function of named distribution parameters, to get mean of distribution."""

    stddev: Callable[..., torch.Tensor] = field(init=False, repr=False, compare=False)
    """Function of named distribution parameters, to get std-deviation of distribution."""

    def __post_init__(self):
        if len(self.parameters_names) != len(self.dist_family.parameters):
            raise ValueError(
                f"You provided {len(self.parameters_names)} names for {self.dist_family} parameters, "
                f"while expecting {len(self.dist_family.parameters)}: {self.dist_family.parameters}"
            )
        for bypass_method in {"validate_parameters", "shape", "mode", "mean", "stddev"}:
            object.__setattr__(self, bypass_method, self._get_func(bypass_method))

    def _get_func(self, func: str, *extra_args_names: str, **kws):
        """Get keyword-only function from the stateless distribution family."""
        return NamedInputFunction(
            getattr(self.dist_family, func),
            parameters=extra_args_names + self.parameters_names,
            kws=kws or None,
        )

    def get_func_sample(
            self, sample_shape: Tuple[int, ...] = ()
    ) -> NamedInputFunction[torch.Tensor]:
        """
        Factory of symbolic sampling function.

        Parameters
        ----------
        sample_shape : tuple of int, optional
            The shape of the sample.
            Default=().

        Returns
        -------
        NamedInputFunction :
            The sample function.
        """
        return self._get_func("sample", sample_shape=sample_shape)

    def get_func_nll(
            self, value_name: str
    ) -> NamedInputFunction[WeightedTensor[float]]:
        """
        Factory of symbolic function: state -> negative log-likelihood of value.

        Parameters
        ----------
        value_name : str

        Returns
        -------
        NamedInputFunction :
            The named input function to use to compute negative log likelihood.
        """
        return self._get_func("nll", value_name)

    def get_func_nll_jacobian(
            self, value_name: str
    ) -> NamedInputFunction[WeightedTensor[float]]:
        """
        Factory of symbolic function: state -> jacobian w.r.t. value of negative log-likelihood.

        Parameters
        ----------
        value_name : str

        Returns
        -------
        NamedInputFunction :
            The named input function to use to compute negative log likelihood jacobian.
        """
        return self._get_func("nll_jacobian", value_name)

    def get_func_nll_and_jacobian(
            self, value_name: str
    ) -> NamedInputFunction[Tuple[WeightedTensor[float], WeightedTensor[float]]]:
        """
        Factory of symbolic function: state -> (negative log-likelihood, its jacobian w.r.t. value).

        Parameters
        ----------
        value_name : str

        Returns
        -------
        Tuple[NamedInputFunction, NamedInputFunction] :
            The named input functions to use to compute negative log likelihood and its jacobian.
        """
        return self._get_func("nll_and_jacobian", value_name)

    @classmethod
    def bound_to(
            cls,
            dist_family: Type[StatelessDistributionFamily],
    ) -> Callable[..., SymbolicDistribution]:
        """
        Return a factory to create `SymbolicDistribution` bound to the provided distribution family.

        Parameters
        ----------
        dist_family : StatelessDistributionFamily
            The distribution family to use to create a SymbolicDistribution.

        Returns
        -------
        factory : Callable[..., SymbolicDistribution]
            The factory.
        """

        def factory(*parameters_names: str) -> SymbolicDistribution:
            """
            Factory of a `SymbolicDistribution`, bounded to the provided distribution family.

            Parameters
            ----------
            *parameters : str
                Names, in order, for distribution parameters.

            Returns
            -------
            SymbolicDistribution :
                The symbolic distribution resulting from the factory.
            """
            return SymbolicDistribution(parameters_names, dist_family)

        # Nicer runtime name and docstring for the generated factory function
        factory.__name__ = f"symbolic_{dist_family.__name__}_factory"
        factory.__qualname__ = ".".join(
            factory.__qualname__.split(".")[:-1] + [factory.__name__]
        )
        factory.__doc__ = factory.__doc__.replace(
            "the provided distribution family", f"`{dist_family.__name__}`"
        ).replace(
            "for distribution parameters",
            f"for distribution parameters: {dist_family.parameters}",
        )

        return factory


Normal = SymbolicDistribution.bound_to(NormalFamily)
Bernoulli = SymbolicDistribution.bound_to(BernoulliFamily)
Ordinal = SymbolicDistribution.bound_to(OrdinalFamily)
WeibullRightCensored = SymbolicDistribution.bound_to(WeibullRightCensoredFamily)
WeibullRightCensoredWithSources = SymbolicDistribution.bound_to(WeibullRightCensoredWithSourcesFamily)

# INLINE UNIT TESTS
if __name__ == "__main__":
    print(Normal)
    print(Normal("mean", "std").validate_parameters(mean=0.0, std=1.0))

    nll = Normal("mean", "std").get_func_nll("val")

    args = dict(
        val=WeightedTensor(
            torch.tensor(
                [
                    [-1.0, 0.0, 0.0, 1.0],
                    [0.5, -0.5, -1.0, 0.0],
                ]
            ),
            weight=torch.tensor(
                [
                    [1, 0, 1, 1],
                    [1, 1, 0, 0],
                ]
            ),
        ),
        mean=torch.zeros((2, 4)),
        std=torch.ones(()),
    )

    r_nll = nll(**args)
    print("nll: ", r_nll)
    r_nll_sum_0 = nll.then(sum_dim, dim=1)(**args)
    r_nll_sum_1 = nll.then(sum_dim, dim=1)(**args)
    r_nll_sum_01 = nll.then(sum_dim, dim=(0, 1))(**args)  # MaskedTensor.wsum
    print("nll_sum_0: ", r_nll_sum_0)
    print("nll_sum_1: ", r_nll_sum_1)
    print("nll_sum_01: ", r_nll_sum_01)
    print("nll_sum_0,1: ", sum_dim(r_nll_sum_0, dim=0))
    print("nll_sum_1,0: ", sum_dim(r_nll_sum_1, dim=0))<|MERGE_RESOLUTION|>--- conflicted
+++ resolved
@@ -515,11 +515,7 @@
             -float('inf')
         )
         log_hazard = torch.where(hazard > 0, torch.log(hazard), hazard)
-<<<<<<< HEAD
         log_hazard = torch.where(event_bool == 1, log_hazard, torch.tensor(0., dtype=torch.double))
-=======
-        log_hazard = torch.where(event_bool > 0, log_hazard, torch.tensor(0., dtype=torch.double))
->>>>>>> f893dfb4
         return log_hazard
 
     @classmethod
