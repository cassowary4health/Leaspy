import torch
from src.algo.abstract_algo import AbstractAlgo
import os
from src.inputs.algorithm_settings import AlgorithmSettings
from src import default_algo_dir
from src.utils.sampler import Sampler
import numpy as np




class AbstractMCMC(AbstractAlgo):

    def __init__(self, settings):

        # Algorithm parameters
        self.algo_parameters = settings.parameters

        # Realizations and utils
        self.realizations = None
        self.task = None
        self.samplers = None
<<<<<<< HEAD
=======

        # Output
        self.path_output = "output/"

        # iteration
>>>>>>> bfb5c5ff
        self.current_iteration = 0

        # Annealing
        self.temperature_inv = 1
        self.temperature = 1

    ###########################
    ## Initialization
    ###########################

    def _initialize_algo(self, data, model, realizations):
        # MCMC toolbox (cache variables for speed-ups + tricks)
        model.initialize_MCMC_toolbox(data)
        # Samplers
        self._initialize_samplers(model, data)
<<<<<<< HEAD
        self._initialize_likelihood(data, model, realizations)
        self._initialize_sufficient_statistics(data, model, realizations)
=======
        # Annealing
>>>>>>> bfb5c5ff
        if self.algo_parameters['annealing']['do_annealing']:
            self._initialize_annealing()
        return realizations

    def _initialize_annealing(self):
        if self.algo_parameters['annealing']['do_annealing']:
            if self.algo_parameters['annealing']['n_iter'] is None:
                self.algo_parameters['annealing']['n_iter'] = int(self.algo_parameters['n_iter']/2)

        self.temperature = self.algo_parameters['annealing']['initial_temperature']
        self.temperature_inv = 1/self.temperature

    def _initialize_samplers(self, model, data):
        infos_variables = model.random_variable_informations()
        self.samplers = dict.fromkeys(infos_variables.keys())
        for variable, info in infos_variables.items():
            self.samplers[variable] = Sampler(info, data.n_individuals)

    def _initialize_sufficient_statistics(self, data, model, realizations):
        suff_stats = model.compute_sufficient_statistics(data, realizations)
        self.sufficient_statistics = {k: torch.zeros(v.shape) for k, v in suff_stats.items()}

    ###########################
    ## Getters / Setters
    ###########################

    ###########################
    ## Core
    ###########################

    def iteration(self, data, model, realizations):

        # Sample step
        self._sample_population_realizations(data, model, realizations)
        self._sample_individual_realizations(data, model, realizations)

        # Maximization step
        self._maximization_step(data, model, realizations)
        model.update_MCMC_toolbox(['all'], realizations)

        # Update the likelihood with the new noise_var
        # TODO likelihood is computed 2 times, remove this one, and update it in maximization step ?
        # TODO or ar the update of all sufficient statistics ???
        #self.likelihood.update_likelihood(data, model, realizations)

        # Annealing
        if self.algo_parameters['annealing']['do_annealing']:
            self._update_temperature()

    def _update_temperature(self):
        if self.current_iteration <= self.algo_parameters['annealing']['n_iter']:
            # If we cross a plateau step
            if self.current_iteration % int(
                    self.algo_parameters['annealing']['n_iter'] / self.algo_parameters['annealing'][
                        'n_plateau']) == 0:
                # Decrease temperature linearly
                self.temperature -= self.algo_parameters['annealing']['initial_temperature'] / \
                                    self.algo_parameters['annealing']['n_plateau']
                self.temperature = max(self.temperature, 1)
                self.temperature_inv = 1 / self.temperature

    def _metropolisacceptation_step(self, new_regularity, previous_regularity, new_attachment, previous_attachment, key):

        # Compute energy difference
        alpha = np.exp(-((new_regularity - previous_regularity) * self.temperature_inv +
                         (new_attachment - previous_attachment)).detach().numpy())

        # Compute acceptation
        accepted = self.samplers[key].acceptation(alpha)
        return accepted



    def _sample_population_realizations(self, data, model, realizations):

        for key in realizations.reals_pop_variable_names:
            shape_current_variable = realizations[key].shape

            # For all the dimensions
            for dim_1 in range(shape_current_variable[0]):
                for dim_2 in range(shape_current_variable[1]):

                    # Compute the attachment and regularity
                    previous_attachment = model.compute_individual_attachment_tensorized(data, realizations).sum()
                    previous_regularity = model.compute_regularity_variable(realizations[key])

                    # Keep previous realizations and sample new ones
                    previous_reals_pop = realizations[key].tensor_realizations.clone()
                    realizations[key].set_tensor_realizations_element(realizations[key].tensor_realizations[dim_1, dim_2] + self.samplers[key].sample(), (dim_1, dim_2))

                    # Update intermediary model variables if necessary
                    model.update_MCMC_toolbox([key], realizations)

                    # Compute the attachment and regularity
                    new_attachment = model.compute_individual_attachment_tensorized(data, realizations).sum()
                    new_regularity = model.compute_regularity_variable(realizations[key])

                    accepted = self._metropolisacceptation_step(new_regularity.sum(), previous_regularity.sum(),
                                                new_attachment, previous_attachment,
                                                key)

                    # Revert if not accepted
                    if not accepted:
                        # Revert realizations
                        realizations[key].tensor_realizations = previous_reals_pop
                        # Update intermediary model variables if necessary
                        model.update_MCMC_toolbox([key], realizations)


    def _sample_individual_realizations(self, data, model, realizations):


        for key_ind in realizations.reals_ind_variable_names:

            # Compute the attachment and regularity
            previous_individual_attachment = model.compute_individual_attachment_tensorized(data, realizations)
            previous_individual_regularity = model.compute_regularity_variable(realizations[key_ind])

            # Keep previous realizations and sample new ones
            previous_array_ind = realizations[key_ind].tensor_realizations
            realizations[key_ind].tensor_realizations = realizations[key_ind].tensor_realizations + self.samplers[key_ind].sample(
                shape=realizations[key_ind].tensor_realizations.shape)

            # Compute the attachment and regularity
            new_individual_attachment = model.compute_individual_attachment_tensorized(data, realizations)
            new_individual_regularity = model.compute_regularity_variable(realizations[key_ind])

            # Compute acceptation
            alpha = torch.exp(-((new_individual_attachment-previous_individual_attachment)+
                        self.temperature_inv*(new_individual_regularity- previous_individual_regularity).sum(dim=2).reshape(data.n_individuals)))
            #print(key_ind, 'Attachement {} vs {} Regularity'.format(torch.mean(pre)))
            for i, acceptation_patient in enumerate(alpha):
                accepted = self.samplers[key_ind].acceptation(acceptation_patient.detach().numpy())
                if not accepted:
                    # Update the realizations
                    realizations[key_ind].tensor_realizations[i] = previous_array_ind[i]

    ###########################
    ## Output
    ###########################

    def __str__(self):
        out = ""
        out += "=== ALGO ===\n"
        out += "Instance of {0} algo \n".format(self.name)
        out += "Iteration {0}\n".format(self.current_iteration)
        out += "=Samplers \n"
        for sampler_name, sampler in self.samplers.items():
            acceptation_rate = np.mean(sampler.acceptation_temp)
            out += "    {0} rate : {1}%, std: {2}\n".format(sampler_name, 100*acceptation_rate,
                                                            sampler.std)

        if self.algo_parameters['annealing']['do_annealing']:
            out += "Annealing \n"
            out += "Temperature : {0}".format(self.temperature)
        return out

<|MERGE_RESOLUTION|>--- conflicted
+++ resolved
@@ -20,14 +20,6 @@
         self.realizations = None
         self.task = None
         self.samplers = None
-<<<<<<< HEAD
-=======
-
-        # Output
-        self.path_output = "output/"
-
-        # iteration
->>>>>>> bfb5c5ff
         self.current_iteration = 0
 
         # Annealing
@@ -43,12 +35,8 @@
         model.initialize_MCMC_toolbox(data)
         # Samplers
         self._initialize_samplers(model, data)
-<<<<<<< HEAD
         self._initialize_likelihood(data, model, realizations)
         self._initialize_sufficient_statistics(data, model, realizations)
-=======
-        # Annealing
->>>>>>> bfb5c5ff
         if self.algo_parameters['annealing']['do_annealing']:
             self._initialize_annealing()
         return realizations
