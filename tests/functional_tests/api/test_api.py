--- conflicted
+++ resolved
@@ -2,11 +2,7 @@
 import unittest
 import json
 
-<<<<<<< HEAD
 from numpy import allclose
-=======
-import numpy as np
->>>>>>> fa50b925
 import pandas as pd
 import matplotlib.pyplot as plt
 import torch
@@ -17,15 +13,6 @@
 from leaspy.inputs.data.result import Result
 
 
-<<<<<<< HEAD
-def ordered(obj):
-    if isinstance(obj, dict):
-        return sorted((k, ordered(v)) for k, v in obj.items())
-    if isinstance(obj, list):
-        return sorted(ordered(x) for x in obj)
-    else:
-        return obj
-=======
 # def ordered(obj):
 #     """
 #     Order a list or a dictionary in order to compare it.
@@ -72,7 +59,7 @@
                 if type(d[k]) == dict:
                     return dict_compare_and_display(d[k], e[k])
                 try:
-                    if not np.allclose(d[k], e[k]):
+                    if not allclose(d[k], e[k]):
                         print("The following values are different for `numpy.allclose`!")
                         print("{0}: {1}".format(k, d[k]))
                         print("{0}: {1}".format(k, e[k]))
@@ -89,7 +76,6 @@
             print(d.keys() ^ e.keys())
             return False
 
->>>>>>> fa50b925
 
 
 class LeaspyTest(unittest.TestCase):
@@ -197,7 +183,6 @@
         self.assertEqual(len(simulation_results.get_parameter_distribution('tau')), n)
         self.assertEqual(len(simulation_results.get_parameter_distribution('sources')['sources0']), n)
         # Test the reproducibility of simulate
-<<<<<<< HEAD
         # round is necessary, writing and reading induces numerical errors of magnitude ~ 1e-13
         # BUT ON DIFFERENT MACHINE I CAN SEE ERROR OF MAGNITUDE 1e-5 !!!
         # TODO: Can we improve this??
@@ -220,20 +205,6 @@
         if not simulation_is_reproducible:
             simulation_df = pd.read_csv(os.path.join(test_data_dir,
                                                      "_outputs/simulation/test_api_simulation_df-post_merge.csv"))
-=======
-        # simulation_results.data.to_dataframe().to_csv(
-        #     os.path.join(test_data_dir, "_outputs/simulation/test_api_simulation_df-post_merge.csv"), index=False)
-        simulation_df = pd.read_csv(
-            os.path.join(test_data_dir, "_outputs/simulation/test_api_simulation_df-post_merge.csv"))
-
-        round_decimal = 6
-        simulation_df = simulation_df.round(round_decimal)
-        simulation_is_reproducible = simulation_df.equals(simulation_results.data.to_dataframe().round(round_decimal))
-        # If reproducibility error > 1e-6 => display it
-        if not simulation_is_reproducible:
-            simulation_df = pd.read_csv(
-                os.path.join(test_data_dir, "_outputs/simulation/test_api_simulation_df-post_merge.csv"))
->>>>>>> fa50b925
             max_diff = 0.
             value_v1 = 0.
             value_v2 = 0.
@@ -250,24 +221,14 @@
                     max_diff = max(diff)
             print('\nTolerance error = %.1e' % tol)
             print('Maximum error = %.3e' % max_diff)
-<<<<<<< HEAD
             print([round(v, round_decimal+1) for v in value_v1])
             print([round(v, round_decimal+1) for v in value_v2])
-=======
-            print(value_v1)
-            print(value_v2)
->>>>>>> fa50b925
             print('Number of simulated visits above tolerance error = %d / %d \n' % (count, simulation_df.shape[0]))
         # For loop before the last self.assert - otherwise no display is made
         self.assertTrue(simulation_is_reproducible)
 
-<<<<<<< HEAD
     """
     def test_constructor(self):
-=======
-        """
-            def test_constructor(self):
->>>>>>> fa50b925
         leaspy = Leaspy('univariate')
         self.assertEqual(leaspy.type, 'univariate')
         self.assertEqual(type(leaspy.model), UnivariateModel)
@@ -287,8 +248,4 @@
         self.assertEqual(leaspy.model.model_parameters['tau_var'], 2)
         self.assertEqual(leaspy.model.model_parameters['xi_mean'], -10)
         self.assertEqual(leaspy.model.model_parameters['xi_var'], 0.8)
-<<<<<<< HEAD
-    """
-=======
-        """
->>>>>>> fa50b925
+    """