--- conflicted
+++ resolved
@@ -87,8 +87,6 @@
                 if 'real' in method:
                     burn_in_kw = dict(n_burn_in_iter=90, )
                 settings = AlgorithmSettings(method, n_iter=100, seed=0, **burn_in_kw)
-<<<<<<< HEAD
-=======
                 logistic_result = logistic_leaspy.personalize(data, settings)
 
     def test_all_model_run_crossentropy(self):
@@ -108,7 +106,6 @@
 
             for method in ['scipy_minimize']:
                 settings = AlgorithmSettings(method, n_iter=100, n_burn_in_iter=90, seed=0, loss="crossentropy")
->>>>>>> 8aac78b1
                 logistic_result = logistic_leaspy.personalize(data, settings)
 
     def test_tensorize_2D(self):
@@ -157,15 +154,11 @@
             (lambda src_dim: src_dim <= 0, ModelFactory.model('univariate')),
             (lambda src_dim: src_dim >= 0, ModelFactory.model('logistic'))
         ]:
-<<<<<<< HEAD
-            for (valid,n_inds,src_dim), ips in all_ips:
-=======
 
             for (valid,n_inds,src_dim), ips in all_ips:
 
                 if m.name == 'logistic':
                     m.source_dimension = src_dim
->>>>>>> 8aac78b1
 
                 if (not valid) or (not src_compat(src_dim)):
                     with self.assertRaises(ValueError, ):
