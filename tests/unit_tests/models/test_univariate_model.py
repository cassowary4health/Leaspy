--- conflicted
+++ resolved
@@ -22,11 +22,7 @@
         self.assertEqual(model.dimension, 1)
         self.assertEqual(model.source_dimension, 0)
         self.assertIsInstance(model.obs_models[0], FullGaussianObservationModel)
-<<<<<<< HEAD
-        model.initialize()
-=======
         model.initialize_state()
->>>>>>> f893dfb4
         self.check_common_attrs(model)
 
     def test_univariate_logistic_constructor(self):
